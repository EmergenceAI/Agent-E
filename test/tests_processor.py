import asyncio
import json
import os
import time
from test.evaluators import evaluator_router
from test.test_utils import get_formatted_current_timestamp
from test.test_utils import load_config
from test.test_utils import task_config_validator
from typing import Any

import ae.core.playwright_manager as browserManager
import nltk  # type: ignore
from ae.config import PROJECT_TEST_ROOT
from ae.core.autogen_wrapper import AutogenWrapper
from ae.core.playwright_manager import PlaywrightManager
from ae.utils.logger import logger
from autogen.agentchat.chat import ChatResult  # type: ignore
from playwright.async_api import Page
from tabulate import tabulate
from termcolor import colored

nltk.download('punkt') # type: ignore

TEST_TASKS = os.path.join(PROJECT_TEST_ROOT, 'tasks')
TEST_LOGS = os.path.join(PROJECT_TEST_ROOT, 'logs')
TEST_RESULTS = os.path.join(PROJECT_TEST_ROOT, 'results')

last_agent_response = ""

def check_top_level_test_folders():
    if not os.path.exists(TEST_LOGS):
        os.makedirs(TEST_LOGS)
        logger.info(f"Created log folder at: {TEST_LOGS}")

    if not os.path.exists(TEST_RESULTS):
        os.makedirs(TEST_RESULTS)
        logger.info(f"Created scores folder at: {TEST_RESULTS}")

def create_test_results_id(test_results_id: str|None, test_file: str) -> str:
    prefix = "test_results_for_"
    if test_results_id:
        return f"{prefix}{test_results_id}"
    test_file_base = os.path.basename(test_file)
    test_file_name = os.path.splitext(test_file_base)[0]

    return f"{prefix}{test_file_name}"

def create_task_log_folders(task_id: str, test_results_id: str):
    task_log_dir = os.path.join(TEST_LOGS, f"{test_results_id}", f'logs_for_task_{task_id}')
    task_screenshots_dir = os.path.join(task_log_dir, 'snapshots')
    if not os.path.exists(task_log_dir):
        os.makedirs(task_log_dir)
        logger.info(f"Created log dir for task {task_id} at: {task_log_dir}")
    if not os.path.exists(task_screenshots_dir):
        os.makedirs(task_screenshots_dir)
        logger.info(f"Created screenshots dir for task {task_id} at: {task_screenshots_dir}")

    return {"task_log_folder": task_log_dir, "task_screenshots_folder": task_screenshots_dir}


def create_results_dir(test_file: str, test_results_id: str|None) -> str:
    results_dir = ""
    if test_results_id:
        results_dir = os.path.join(TEST_RESULTS, f"results_for_{test_results_id}")
    else:
        test_file_base = os.path.basename(test_file)
        test_file_name = os.path.splitext(test_file_base)[0]
        results_dir = os.path.join(TEST_RESULTS, f"results_for_test_file_{test_file_name}")

    if not os.path.exists(results_dir):
        os.makedirs(results_dir)
        logger.info(f"Created results directory: {results_dir}")

    return results_dir


def dump_log(task_id: str, messages_str_keys: dict[str, str], logs_dir: str):
    file_name = os.path.join(logs_dir, f'execution_logs_{task_id}.json')
    with open(file_name, 'w',  encoding='utf-8') as f:
            json.dump(messages_str_keys, f, ensure_ascii=False, indent=4)


def save_test_results(test_results: list[dict[str, str | int | float | None]], test_results_id: str):
    file_name = os.path.join(TEST_RESULTS, f'test_results_{test_results_id}.json')
    with open(file_name, 'w',  encoding='utf-8') as f:
        json.dump(test_results, f, ensure_ascii=False, indent=4)
    logger.info(f"Test results dumped to: {file_name}")


def save_individual_test_result(test_result: dict[str, str | int | float | None], results_dir: str):
    task_id = test_result["task_id"]
    file_name = os.path.join(results_dir, f'test_result_{task_id}.json')
    with open(file_name, 'w',  encoding='utf-8') as f:
        json.dump(test_result, f, ensure_ascii=False, indent=4)
    logger.info(f"Test result for task {task_id} dumped to: {file_name}")


def extract_last_response(messages: list[dict[str, Any]]) -> str:
    """Extract the last response message from chat history."""
    # Iterate over the messages in reverse order
    for message in reversed(messages):
        if message and 'content' in message:
            content=message.get('content', "")
            if content and  '##TERMINATE##' in content:
                return message['content'].replace("##TERMINATE##", "").strip()
    return ""


def print_progress_bar(current: int, total: int, bar_length: int = 50) -> None:
    """
    Prints a progress bar to the console.

    Parameters:
    - current (int): The current progress of the task.
    - total (int): The total number of tasks to complete.
    - bar_length (int): The character length of the progress bar (default is 50).

    This function dynamically updates a single line in the console to reflect current progress.

    """
    percent = float(current) * 100 / total
    arrow = '-' * int(percent/100 * bar_length - 1) + '>'
    spaces = ' ' * (bar_length - len(arrow))

    print(f'\rProgress: [{arrow}{spaces}] {current}/{total} ({percent:.2f}%)', end='')

def determine_status_and_color(score: float) -> tuple[str, str]:
    """
    Determines the status and color for a test result based on the score.

    Parameters:
    - score (float): The score of the test task, indicating success (1), failure (0), or skip (-0.1).

    Returns:
    - tuple[str, str]: A tuple containing the status ('Pass', 'Fail', or 'Skip') and the corresponding color ('green', 'red', or 'yellow').

    """
    if score == 1:
        return 'Pass', 'green'
    elif score < 0:
        return 'Skip', 'yellow'
    else:
        return 'Fail', 'red'


def print_test_result(task_result: dict[str, str | int | float | None], index: int, total: int) -> None:
    """
    Prints the result of a single test task in a tabulated format.

    Parameters:
    - task_result (dict): A dictionary containing the task's evaluation results, including task ID, intent, score, and total command time.
    - index (int): The current index of the test in the sequence of all tests being run.
    - total (int): The total number of tests to be run.

    The function determines the test status (Pass/Fail) based on the 'score' key in task_result and prints the result with colored status.

    """
    status, color = determine_status_and_color(task_result['score']) # type: ignore

    cost = task_result.get("compute_cost", None)
    total_cost = None if cost is None else round(cost.get("cost", -1), 4)  # type: ignore
    total_tokens = None if cost is None else cost.get("total_tokens", -1)  # type: ignore
    result_table = [  # type: ignore
        ['Test Index', 'Task ID', 'Intent', 'Status', 'Time Taken (s)', 'Total Tokens', 'Total Cost ($)'],
        [index, task_result['task_id'], task_result['intent'], colored(status, color), round(task_result['tct'], 2), total_tokens, total_cost]  # type: ignore
    ]
    print('\n' + tabulate(result_table, headers='firstrow', tablefmt='grid')) # type: ignore

def get_command_exec_cost(command_exec_result: ChatResult):
    output: dict[str, Any] = {}
    try:
        cost = command_exec_result.cost # type: ignore
        usage: dict[str, Any] = None
        if "usage_including_cached_inference" in cost:
            usage: dict[str, Any] = cost["usage_including_cached_inference"]
        elif "usage_excluding_cached_inference" in cost:
            usage: dict[str, Any] = cost["usage_excluding_cached_inference"]
        else:
            raise ValueError("Cost not found in the command execution result.")
        print("Usage: ", usage)

        for key in usage.keys():
            if isinstance(usage[key], dict) and "prompt_tokens" in usage[key]:
                output["cost"] = usage[key]["cost"]
                output["prompt_tokens"] = usage[key]["prompt_tokens"]
                output["completion_tokens"] = usage[key]["completion_tokens"]
                output["total_tokens"] = usage[key]["total_tokens"]
    except Exception as e:
        logger.debug(f"Error getting command execution cost: {e}")
    return output


async def execute_single_task(task_config: dict[str, Any], browser_manager: PlaywrightManager, ag: AutogenWrapper, page: Page, logs_dir: str) -> dict[str, Any]:
    """
    Executes a single test task based on a specified task configuration and evaluates its performance.

    Parameters:
    - task_config (dict): The task configuration dictionary containing all necessary parameters for the task.
    - browser_manager (PlaywrightManager): The manager handling browser interactions, responsible for page navigation and control.
    - ag (AutogenWrapper): The automation generator wrapper that processes commands and interacts with the web page.
    - page (Page): The Playwright page object representing the browser tab where the task is executed.

    Returns:
    - dict: A dictionary containing the task's evaluation results, including task ID, intent, score, total command time (tct),
            the last statement from the chat agent, and the last URL accessed during the task.
    """
    command = ""
    start_url = None
    task_id = None

    start_ts = get_formatted_current_timestamp()

    task_config_validator(task_config)

    command: str = task_config.get('intent', "")
    task_id = task_config.get('task_id')
    task_index = task_config.get('task_index')
    start_url = task_config.get('start_url')
    logger.info(f"Intent: {command}, Task ID: {task_id}")

    if start_url:
        await page.goto(start_url, wait_until='load', timeout=30000)
<<<<<<< HEAD

    start_time = time.time()
    current_url = await browser_manager.get_current_url()
    command_exec_result = await ag.process_command(command, current_url)
    end_time = time.time()

    logger.info(f"Command \"{command}\" took: {round(end_time - start_time, 2)} seconds.")
    logger.info(f"Task {task_id} completed.")

    messages = ag.agents_map["planner_agent"].chat_messages # type: ignore
    messages_str_keys = {str(key): value for key, value in messages.items()} # type: ignore

    agent_key = list(messages.keys())[0] # type: ignore

    last_agent_response = extract_last_response(messages[agent_key]) # type: ignore
    dump_log(str(task_id), messages_str_keys , logs_dir)
    evaluator = evaluator_router(task_config)

    cdp_session = await page.context.new_cdp_session(page)
    score = await evaluator(
        task_config=task_config,
        page=page,
        client=cdp_session,
        answer=last_agent_response,
    )
    try:
=======

    start_time = time.time()
    current_url = await browser_manager.get_current_url()
    command_exec_result = await ag.process_command(command, current_url)
    end_time = time.time()

    evaluator_result: dict[str, float | str] = {}
    last_agent_response: str = ""
    command_cost: dict[str, Any] = {}
    single_task_result: dict[str, Any] = {}
    try:
        single_task_result = {
            "task_id": task_id,
            "task_index": task_index,
            "start_url": start_url,
            "intent": str(command),
            "last_url": page.url,
            "tct": end_time - start_time,
            "start_ts": start_ts,
            "completion_ts": get_formatted_current_timestamp()
        }

        agent_name: str = "planner_agent" if ag.agents_map is not None and "planner_agent" in ag.agents_map else "browser_nav_agent"

>>>>>>> 0f076a0b
        command_cost = get_command_exec_cost(command_exec_result) # type: ignore
        print(f"Command cost: {command_cost}")
        single_task_result["compute_cost"] = command_cost

        logger.info(f"Command \"{command}\" took: {round(end_time - start_time, 2)} seconds.")
        logger.info(f"Task {task_id} completed.")

        messages = ag.agents_map[agent_name].chat_messages # type: ignore
        messages_str_keys = {str(key): value for key, value in messages.items()} # type: ignore
        agent_key = list(messages.keys())[0] # type: ignore
        last_agent_response = extract_last_response(messages[agent_key]) # type: ignore

        dump_log(str(task_id), messages_str_keys, logs_dir)

        single_task_result["last_statement"] = last_agent_response


        evaluator = evaluator_router(task_config)
        cdp_session = await page.context.new_cdp_session(page)
        evaluator_result = await evaluator(
            task_config=task_config,
            page=page,
            client=cdp_session,
            answer=last_agent_response,
        )

        single_task_result["score"] = evaluator_result["score"]
        single_task_result["reason"] = evaluator_result["reason"]
    except Exception as e:
        logger.error(f"Error getting command cost: {e}")
        command_cost = {"cost": -1, "total_tokens": -1}
<<<<<<< HEAD
    return {
        "task_id": task_id,
        "task_index": task_index,
        "start_url": start_url,
        "intent": str(command),
        "score": score,
        "tct": end_time - start_time,
        "last_statement": last_agent_response,
        "last_url": page.url,
        "compute_cost": command_cost,
        "start_ts": start_ts,
        "completion_ts": get_formatted_current_timestamp()
    }
=======
        single_task_result["compute_cost"] = command_cost
        single_task_result["error"] = str(e)

    return single_task_result
>>>>>>> 0f076a0b


async def run_tests(ag: AutogenWrapper, browser_manager: PlaywrightManager, min_task_index: int, max_task_index: int,
               test_file: str="", test_results_id: str = "", wait_time_non_headless: int=5, take_screenshots: bool = False) -> list[dict[str, Any]]:
    """
    Runs a specified range of test tasks using Playwright for browser interactions and AutogenWrapper for task automation.
    It initializes necessary components, processes each task, handles exceptions, and compiles test results into a structured list.

    Parameters:
    - ag (AutogenWrapper): The AutoGen wrapper that processes commands.
    - browser_manager (PlaywrightManager): The manager handling browser interactions, responsible for page navigation and control.
    - min_task_index (int): The index of the first test task to execute (inclusive).
    - max_task_index (int): The index of the last test task to execute (non-inclusive).
    - test_file (str): Path to the file containing the test configurations. If not provided, defaults to a predetermined file path.
    - test_results_id (str): A unique identifier for the session of test results. Defaults to a timestamp if not provided.
    - wait_time_non_headless (int): Time to wait between tasks when running in non-headless mode, useful for live monitoring or debugging.
    - take_screenshots (bool): Whether to take screenshots during test execution. Defaults to False.

    Returns:
    - list[dict[str, Any]]: A list of dictionaries, each containing the results from executing a test task. Results include task ID, intent, score, total command time, etc.

    This function also manages logging and saving of test results, updates the progress bar to reflect test execution status, and prints a detailed summary report at the end of the testing session.
    """
    check_top_level_test_folders()

    if not test_file or test_file == "":
        test_file = os.path.join(TEST_TASKS, 'test.json')

    logger.info(f"Loading test configurations from: {test_file}")

    test_configurations = load_config(test_file)

    test_results_id = create_test_results_id(test_results_id, test_file)

    results_dir = create_results_dir(test_file, test_results_id)
    test_results: list[dict[str, str | int | float | None]] = []

    if not ag:
        ag = await AutogenWrapper.create()

    if not browser_manager:
        browser_manager = browserManager.PlaywrightManager(headless=False)
        await browser_manager.async_initialize()

    page=await browser_manager.get_current_page()
    test_results = []
    max_task_index = len(test_configurations) if not max_task_index else max_task_index
    total_tests = max_task_index - min_task_index

    for index, task_config in enumerate(test_configurations[min_task_index:max_task_index], start=min_task_index):
        task_id = str(task_config.get('task_id'))

        log_folders = create_task_log_folders(task_id, test_results_id)

        ag.set_chat_logs_dir(log_folders["task_log_folder"])

        browser_manager.set_take_screenshots(take_screenshots)
        if take_screenshots:
            browser_manager.set_screenshots_dir(log_folders["task_screenshots_folder"])

        print_progress_bar(index - min_task_index, total_tests)
        task_result = await execute_single_task(task_config, browser_manager, ag, page, log_folders["task_log_folder"])
        test_results.append(task_result)
        save_individual_test_result(task_result, results_dir)
        print_test_result(task_result, index + 1, total_tests)

        if not browser_manager.isheadless: # no need to wait if we are running headless
            await asyncio.sleep(wait_time_non_headless)  # give time for switching between tasks in case there is a human observer

        await browser_manager.take_screenshots("final", None)

        await browser_manager.close_except_specified_tab(page) # cleanup pages that are not the one we opened here

    print_progress_bar(total_tests, total_tests)  # Complete the progress bar
    print('\n\nAll tests completed.')

    # Aggregate and print individual test results
    print("\nDetailed Test Results:")
    detailed_results_table = [['Test Index', 'Task ID', 'Intent', 'Status', 'Time Taken (s)', 'Total Tokens', 'Total Cost ($)']]
    for idx, result in enumerate(test_results, 1):
        status, color = determine_status_and_color(result['score']) # type: ignore

        cost: str | int | float | None = result.get("compute_cost", None)
        total_cost = None if cost is None else round(cost.get("cost", -1), 4)  # type: ignore
        total_tokens = None if cost is None else cost.get("total_tokens", -1)  # type: ignore

        detailed_results_table.append([
            idx, result['task_id'], result['intent'], colored(status, color), round(result['tct'], 2), # type: ignore
            total_tokens, total_cost
        ])

    print(tabulate(detailed_results_table, headers='firstrow', tablefmt='grid'))

    # Summary report

    # Calculate aggregated cost and token totals for all tests that have compute cost
    total_cost = 0
    total_tokens = 0

    for result in test_results:
        compute_cost = result.get("compute_cost",0) # type: ignore
        if compute_cost is not None and isinstance(compute_cost, dict):
            total_cost += compute_cost.get("cost", 0) # type: ignore
            total_tokens += compute_cost.get("total_tokens", 0) # type: ignore

    passed_tests = []
    skipped_tests = []
    failed_tests = []
    for result in test_results:
        if result["score"] == 1:
            passed_tests.append(result) # type: ignore
        elif result["score"] < 0: # type: ignore
            skipped_tests.append(result) # type: ignore
        else:
            failed_tests.append(result) # type: ignore

    summary_table = [ # type: ignore
        ['Total Tests', 'Passed', 'Failed', 'Skipped', 'Average Time Taken (s)', 'Total Time Taken (s)', 'Total Tokens', 'Total Cost ($)'],
        [total_tests, len(passed_tests), len(failed_tests), len(skipped_tests),
        round(sum(test['tct'] for test in test_results) / total_tests, 2), # type: ignore
        round(sum(test['tct'] for test in test_results), 2),  # type: ignore
        total_tokens, total_cost]
    ]

    print('\nSummary Report:')
    print(tabulate(summary_table, headers='firstrow', tablefmt='grid')) # type: ignore

    return test_results<|MERGE_RESOLUTION|>--- conflicted
+++ resolved
@@ -220,34 +220,6 @@
 
     if start_url:
         await page.goto(start_url, wait_until='load', timeout=30000)
-<<<<<<< HEAD
-
-    start_time = time.time()
-    current_url = await browser_manager.get_current_url()
-    command_exec_result = await ag.process_command(command, current_url)
-    end_time = time.time()
-
-    logger.info(f"Command \"{command}\" took: {round(end_time - start_time, 2)} seconds.")
-    logger.info(f"Task {task_id} completed.")
-
-    messages = ag.agents_map["planner_agent"].chat_messages # type: ignore
-    messages_str_keys = {str(key): value for key, value in messages.items()} # type: ignore
-
-    agent_key = list(messages.keys())[0] # type: ignore
-
-    last_agent_response = extract_last_response(messages[agent_key]) # type: ignore
-    dump_log(str(task_id), messages_str_keys , logs_dir)
-    evaluator = evaluator_router(task_config)
-
-    cdp_session = await page.context.new_cdp_session(page)
-    score = await evaluator(
-        task_config=task_config,
-        page=page,
-        client=cdp_session,
-        answer=last_agent_response,
-    )
-    try:
-=======
 
     start_time = time.time()
     current_url = await browser_manager.get_current_url()
@@ -272,7 +244,6 @@
 
         agent_name: str = "planner_agent" if ag.agents_map is not None and "planner_agent" in ag.agents_map else "browser_nav_agent"
 
->>>>>>> 0f076a0b
         command_cost = get_command_exec_cost(command_exec_result) # type: ignore
         print(f"Command cost: {command_cost}")
         single_task_result["compute_cost"] = command_cost
@@ -304,26 +275,10 @@
     except Exception as e:
         logger.error(f"Error getting command cost: {e}")
         command_cost = {"cost": -1, "total_tokens": -1}
-<<<<<<< HEAD
-    return {
-        "task_id": task_id,
-        "task_index": task_index,
-        "start_url": start_url,
-        "intent": str(command),
-        "score": score,
-        "tct": end_time - start_time,
-        "last_statement": last_agent_response,
-        "last_url": page.url,
-        "compute_cost": command_cost,
-        "start_ts": start_ts,
-        "completion_ts": get_formatted_current_timestamp()
-    }
-=======
         single_task_result["compute_cost"] = command_cost
         single_task_result["error"] = str(e)
 
     return single_task_result
->>>>>>> 0f076a0b
 
 
 async def run_tests(ag: AutogenWrapper, browser_manager: PlaywrightManager, min_task_index: int, max_task_index: int,
