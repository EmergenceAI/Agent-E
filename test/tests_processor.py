import asyncio
import json
import os
import time
from test.evaluators import evaluator_router
from test.test_utils import get_formatted_current_timestamp
from test.test_utils import load_config
from test.test_utils import task_config_validator
from typing import Any

import ae.core.playwright_manager as browserManager
import nltk  # type: ignore
from ae.config import PROJECT_TEST_ROOT
from ae.core.autogen_wrapper import AutogenWrapper
from ae.core.playwright_manager import PlaywrightManager
from ae.utils.logger import logger
from autogen.agentchat.chat import ChatResult  # type: ignore
from playwright.async_api import Page
from tabulate import tabulate
from termcolor import colored

nltk.download('punkt') # type: ignore

TEST_TASKS = os.path.join(PROJECT_TEST_ROOT, 'tasks')
TEST_LOGS = os.path.join(PROJECT_TEST_ROOT, 'logs')
TEST_RESULTS = os.path.join(PROJECT_TEST_ROOT, 'results')

last_agent_response = ""

def check_top_level_test_folders():
    if not os.path.exists(TEST_LOGS):
        os.makedirs(TEST_LOGS)
        logger.info(f"Created log folder at: {TEST_LOGS}")

    if not os.path.exists(TEST_RESULTS):
        os.makedirs(TEST_RESULTS)
        logger.info(f"Created scores folder at: {TEST_RESULTS}")

def create_test_results_id(test_results_id: str|None, test_file: str) -> str:
    prefix = "test_results_for_"
    if test_results_id:
        return f"{prefix}{test_results_id}"
    test_file_base = os.path.basename(test_file)
    test_file_name = os.path.splitext(test_file_base)[0]

    return f"{prefix}{test_file_name}"

def create_task_log_folders(task_id: str, test_results_id: str):
    task_log_dir = os.path.join(TEST_LOGS, f"{test_results_id}", f'logs_for_task_{task_id}')
    task_screenshots_dir = os.path.join(task_log_dir, 'snapshots')
    if not os.path.exists(task_log_dir):
        os.makedirs(task_log_dir)
        logger.info(f"Created log dir for task {task_id} at: {task_log_dir}")
    if not os.path.exists(task_screenshots_dir):
        os.makedirs(task_screenshots_dir)
        logger.info(f"Created screenshots dir for task {task_id} at: {task_screenshots_dir}")

    return {"task_log_folder": task_log_dir, "task_screenshots_folder": task_screenshots_dir}


def create_results_dir(test_file: str, test_results_id: str|None) -> str:
    results_dir = ""
    if test_results_id:
        results_dir = os.path.join(TEST_RESULTS, f"results_for_{test_results_id}")
    else:
        test_file_base = os.path.basename(test_file)
        test_file_name = os.path.splitext(test_file_base)[0]
        results_dir = os.path.join(TEST_RESULTS, f"results_for_test_file_{test_file_name}")

    if not os.path.exists(results_dir):
        os.makedirs(results_dir)
        logger.info(f"Created results directory: {results_dir}")

    return results_dir


def dump_log(task_id: str, messages_str_keys: dict[str, str], logs_dir: str):
    file_name = os.path.join(logs_dir, f'execution_logs_{task_id}.json')
    with open(file_name, 'w',  encoding='utf-8') as f:
            json.dump(messages_str_keys, f, ensure_ascii=False, indent=4)


def save_test_results(test_results: list[dict[str, str | int | float | None]], test_results_id: str):
    file_name = os.path.join(TEST_RESULTS, f'test_results_{test_results_id}.json')
    with open(file_name, 'w',  encoding='utf-8') as f:
        json.dump(test_results, f, ensure_ascii=False, indent=4)
    logger.info(f"Test results dumped to: {file_name}")


def save_individual_test_result(test_result: dict[str, str | int | float | None], results_dir: str):
    task_id = test_result["task_id"]
    file_name = os.path.join(results_dir, f'test_result_{task_id}.json')
    with open(file_name, 'w',  encoding='utf-8') as f:
        json.dump(test_result, f, ensure_ascii=False, indent=4)
    logger.info(f"Test result for task {task_id} dumped to: {file_name}")


def extract_last_response(messages: list[dict[str, Any]]) -> str:
    """Extract the last response message from chat history."""
    # Iterate over the messages in reverse order
    for message in reversed(messages):
        if message and 'content' in message:
            content=message.get('content', "")
            if content and  '##TERMINATE##' in content:
                return message['content'].replace("##TERMINATE##", "").strip()
    return ""


def print_progress_bar(current: int, total: int, bar_length: int = 50) -> None:
    """
    Prints a progress bar to the console.

    Parameters:
    - current (int): The current progress of the task.
    - total (int): The total number of tasks to complete.
    - bar_length (int): The character length of the progress bar (default is 50).

    This function dynamically updates a single line in the console to reflect current progress.

    """
    percent = float(current) * 100 / total
    arrow = '-' * int(percent/100 * bar_length - 1) + '>'
    spaces = ' ' * (bar_length - len(arrow))

    print(f'\rProgress: [{arrow}{spaces}] {current}/{total} ({percent:.2f}%)', end='')

def determine_status_and_color(score: float) -> tuple[str, str]:
    """
    Determines the status and color for a test result based on the score.

    Parameters:
    - score (float): The score of the test task, indicating success (1), failure (0), or skip (-0.1).

    Returns:
    - tuple[str, str]: A tuple containing the status ('Pass', 'Fail', or 'Skip') and the corresponding color ('green', 'red', or 'yellow').

    """
    if score == 1:
        return 'Pass', 'green'
    elif score < 0:
        return 'Skip', 'yellow'
    else:
        return 'Fail', 'red'


def print_test_result(task_result: dict[str, str | int | float | None], index: int, total: int) -> None:
    """
    Prints the result of a single test task in a tabulated format.

    Parameters:
    - task_result (dict): A dictionary containing the task's evaluation results, including task ID, intent, score, and total command time.
    - index (int): The current index of the test in the sequence of all tests being run.
    - total (int): The total number of tests to be run.

    The function determines the test status (Pass/Fail) based on the 'score' key in task_result and prints the result with colored status.

    """
    status, color = determine_status_and_color(task_result['score']) # type: ignore

    cost = task_result.get("compute_cost", None)
    total_cost = None if cost is None else round(cost.get("cost", -1), 4)  # type: ignore
    total_tokens = None if cost is None else cost.get("total_tokens", -1)  # type: ignore
    result_table = [  # type: ignore
        ['Test Index', 'Task ID', 'Intent', 'Status', 'Time Taken (s)', 'Total Tokens', 'Total Cost ($)'],
        [index, task_result['task_id'], task_result['intent'], colored(status, color), round(task_result['tct'], 2), total_tokens, total_cost]  # type: ignore
    ]
    print('\n' + tabulate(result_table, headers='firstrow', tablefmt='grid')) # type: ignore

def get_command_exec_cost(command_exec_result: ChatResult):
    output: dict[str, Any] = {}
    try:
        cost = command_exec_result.cost # type: ignore
        usage: dict[str, Any] = None
        if "usage_including_cached_inference" in cost:
            usage: dict[str, Any] = cost["usage_including_cached_inference"]
        elif "usage_excluding_cached_inference" in cost:
            usage: dict[str, Any] = cost["usage_excluding_cached_inference"]
        else:
            raise ValueError("Cost not found in the command execution result.")
        print("Usage: ", usage)

        for key in usage.keys():
            if isinstance(usage[key], dict) and "prompt_tokens" in usage[key]:
                output["cost"] = usage[key]["cost"]
                output["prompt_tokens"] = usage[key]["prompt_tokens"]
                output["completion_tokens"] = usage[key]["completion_tokens"]
                output["total_tokens"] = usage[key]["total_tokens"]
    except Exception as e:
        logger.debug(f"Error getting command execution cost: {e}")
    return output


async def execute_single_task(task_config: dict[str, Any], browser_manager: PlaywrightManager, ag: AutogenWrapper, page: Page, logs_dir: str) -> dict[str, Any]:
    """
    Executes a single test task based on a specified task configuration and evaluates its performance.

    Parameters:
    - task_config (dict): The task configuration dictionary containing all necessary parameters for the task.
    - browser_manager (PlaywrightManager): The manager handling browser interactions, responsible for page navigation and control.
    - ag (AutogenWrapper): The automation generator wrapper that processes commands and interacts with the web page.
    - page (Page): The Playwright page object representing the browser tab where the task is executed.

    Returns:
    - dict: A dictionary containing the task's evaluation results, including task ID, intent, score, total command time (tct),
            the last statement from the chat agent, and the last URL accessed during the task.
    """
    command = ""
    start_url = None
    task_id = None

    start_ts = get_formatted_current_timestamp()

    task_config_validator(task_config)

    command: str = task_config.get('intent', "")
    task_id = task_config.get('task_id')
    task_index = task_config.get('task_index')
    start_url = task_config.get('start_url')
    logger.info(f"Intent: {command}, Task ID: {task_id}")

    if start_url:
        await page.goto(start_url, wait_until='load', timeout=30000)

    start_time = time.time()
    current_url = await browser_manager.get_current_url()
    command_exec_result = await ag.process_command(command, current_url)
    end_time = time.time()

    logger.info(f"Command \"{command}\" took: {round(end_time - start_time, 2)} seconds.")
    logger.info(f"Task {task_id} completed.")

    messages = ag.agents_map["planner_agent"].chat_messages # type: ignore
    messages_str_keys = {str(key): value for key, value in messages.items()} # type: ignore

<<<<<<< HEAD
    agent_key = list(messages.keys())[0] # type: ignore

    last_agent_response = extract_last_response(messages[agent_key]) # type: ignore
    dump_log(str(task_id), messages_str_keys , logs_dir)
    evaluator = evaluator_router(task_config)

    cdp_session = await page.context.new_cdp_session(page)
    score = await evaluator(
        task_config=task_config,
        page=page,
        client=cdp_session,
        answer=last_agent_response,
    )
    try:
        command_cost = get_command_exec_cost(command_exec_result) # type: ignore
        print(f"Command cost: {command_cost}")
=======
        logger.info(f"Command \"{command}\" took: {round(end_time - start_time, 2)} seconds.")
        logger.info(f"Task {task_id} completed.")

        messages = ag.agents_map["browser_nav_agent"].chat_messages # type: ignore
        messages_str_keys = {str(key): value for key, value in messages.items()} # type: ignore
        agent_key = list(messages.keys())[0] # type: ignore
        last_agent_response = extract_last_response(messages[agent_key]) # type: ignore

        dump_log(str(task_id), messages_str_keys, logs_dir)

        evaluator = evaluator_router(task_config)
        cdp_session = await page.context.new_cdp_session(page)
        evaluator_result = await evaluator(
            task_config=task_config,
            page=page,
            client=cdp_session,
            answer=last_agent_response,
        )

        return {
            "task_id": task_id,
            "start_url": start_url,
            "intent": str(command),
            "score": evaluator_result["score"],
            "reason": evaluator_result["reason"],
            "tct": end_time - start_time,
            "last_statement": last_agent_response,
            "last_url": page.url,
            "compute_cost": command_cost,
            "start_ts": start_ts,
            "completion_ts": get_formatted_current_timestamp()
        }
>>>>>>> 06baac6d
    except Exception as e:
        logger.error(f"Error getting command cost: {e}")
        command_cost = {"cost": -1, "total_tokens": -1}
    return {
        "task_id": task_id,
        "task_index": task_index,
        "start_url": start_url,
        "intent": str(command),
        "score": score,
        "tct": end_time - start_time,
        "last_statement": last_agent_response,
        "last_url": page.url,
        "compute_cost": command_cost,
        "start_ts": start_ts,
        "completion_ts": get_formatted_current_timestamp()
    }


async def run_tests(ag: AutogenWrapper, browser_manager: PlaywrightManager, min_task_index: int, max_task_index: int,
               test_file: str="", test_results_id: str = "", wait_time_non_headless: int=5, take_screenshots: bool = False) -> list[dict[str, Any]]:
    """
    Runs a specified range of test tasks using Playwright for browser interactions and AutogenWrapper for task automation.
    It initializes necessary components, processes each task, handles exceptions, and compiles test results into a structured list.

    Parameters:
    - ag (AutogenWrapper): The AutoGen wrapper that processes commands.
    - browser_manager (PlaywrightManager): The manager handling browser interactions, responsible for page navigation and control.
    - min_task_index (int): The index of the first test task to execute (inclusive).
    - max_task_index (int): The index of the last test task to execute (non-inclusive).
    - test_file (str): Path to the file containing the test configurations. If not provided, defaults to a predetermined file path.
    - test_results_id (str): A unique identifier for the session of test results. Defaults to a timestamp if not provided.
    - wait_time_non_headless (int): Time to wait between tasks when running in non-headless mode, useful for live monitoring or debugging.
    - take_screenshots (bool): Whether to take screenshots during test execution. Defaults to False.

    Returns:
    - list[dict[str, Any]]: A list of dictionaries, each containing the results from executing a test task. Results include task ID, intent, score, total command time, etc.

    This function also manages logging and saving of test results, updates the progress bar to reflect test execution status, and prints a detailed summary report at the end of the testing session.
    """
    check_top_level_test_folders()

    if not test_file or test_file == "":
        test_file = os.path.join(TEST_TASKS, 'test.json')

    logger.info(f"Loading test configurations from: {test_file}")

    test_configurations = load_config(test_file)

    test_results_id = create_test_results_id(test_results_id, test_file)

    results_dir = create_results_dir(test_file, test_results_id)
    test_results: list[dict[str, str | int | float | None]] = []

    if not ag:
        ag = await AutogenWrapper.create()

    if not browser_manager:
        browser_manager = browserManager.PlaywrightManager(headless=False)
        await browser_manager.async_initialize()

    page=await browser_manager.get_current_page()
    test_results = []
    max_task_index = len(test_configurations) if not max_task_index else max_task_index
    total_tests = max_task_index - min_task_index

    for index, task_config in enumerate(test_configurations[min_task_index:max_task_index], start=min_task_index):
        task_id = str(task_config.get('task_id'))

        log_folders = create_task_log_folders(task_id, test_results_id)

        ag.set_chat_logs_dir(log_folders["task_log_folder"])

        browser_manager.set_take_screenshots(take_screenshots)
        if take_screenshots:
            browser_manager.set_screenshots_dir(log_folders["task_screenshots_folder"])

        print_progress_bar(index - min_task_index, total_tests)
        task_result = await execute_single_task(task_config, browser_manager, ag, page, log_folders["task_log_folder"])
        test_results.append(task_result)
        save_individual_test_result(task_result, results_dir)
        print_test_result(task_result, index + 1, total_tests)

        if not browser_manager.isheadless: # no need to wait if we are running headless
            await asyncio.sleep(wait_time_non_headless)  # give time for switching between tasks in case there is a human observer

        await browser_manager.take_screenshots("final", None)

        await browser_manager.close_except_specified_tab(page) # cleanup pages that are not the one we opened here

    print_progress_bar(total_tests, total_tests)  # Complete the progress bar
    print('\n\nAll tests completed.')

    # Aggregate and print individual test results
    print("\nDetailed Test Results:")
    detailed_results_table = [['Test Index', 'Task ID', 'Intent', 'Status', 'Time Taken (s)', 'Total Tokens', 'Total Cost ($)']]
    for idx, result in enumerate(test_results, 1):
        status, color = determine_status_and_color(result['score']) # type: ignore

        cost: str | int | float | None = result.get("compute_cost", None)
        total_cost = None if cost is None else round(cost.get("cost", -1), 4)  # type: ignore
        total_tokens = None if cost is None else cost.get("total_tokens", -1)  # type: ignore

        detailed_results_table.append([
            idx, result['task_id'], result['intent'], colored(status, color), round(result['tct'], 2), # type: ignore
            total_tokens, total_cost
        ])

    print(tabulate(detailed_results_table, headers='firstrow', tablefmt='grid'))

    # Summary report

    # Calculate aggregated cost and token totals for all tests that have compute cost
    total_cost = 0
    total_tokens = 0

    for result in test_results:
        compute_cost = result.get("compute_cost",0) # type: ignore
        if compute_cost is not None and isinstance(compute_cost, dict):
            total_cost += compute_cost.get("cost", 0) # type: ignore
            total_tokens += compute_cost.get("total_tokens", 0) # type: ignore

    passed_tests = []
    skipped_tests = []
    failed_tests = []
    for result in test_results:
        if result["score"] == 1:
            passed_tests.append(result) # type: ignore
        elif result["score"] < 0: # type: ignore
            skipped_tests.append(result) # type: ignore
        else:
            failed_tests.append(result) # type: ignore

    summary_table = [ # type: ignore
        ['Total Tests', 'Passed', 'Failed', 'Skipped', 'Average Time Taken (s)', 'Total Time Taken (s)', 'Total Tokens', 'Total Cost ($)'],
        [total_tests, len(passed_tests), len(failed_tests), len(skipped_tests),
        round(sum(test['tct'] for test in test_results) / total_tests, 2), # type: ignore
        round(sum(test['tct'] for test in test_results), 2),  # type: ignore
        total_tokens, total_cost]
    ]

    print('\nSummary Report:')
    print(tabulate(summary_table, headers='firstrow', tablefmt='grid')) # type: ignore

    return test_results<|MERGE_RESOLUTION|>--- conflicted
+++ resolved
@@ -232,7 +232,6 @@
     messages = ag.agents_map["planner_agent"].chat_messages # type: ignore
     messages_str_keys = {str(key): value for key, value in messages.items()} # type: ignore
 
-<<<<<<< HEAD
     agent_key = list(messages.keys())[0] # type: ignore
 
     last_agent_response = extract_last_response(messages[agent_key]) # type: ignore
@@ -249,7 +248,7 @@
     try:
         command_cost = get_command_exec_cost(command_exec_result) # type: ignore
         print(f"Command cost: {command_cost}")
-=======
+
         logger.info(f"Command \"{command}\" took: {round(end_time - start_time, 2)} seconds.")
         logger.info(f"Task {task_id} completed.")
 
@@ -282,7 +281,6 @@
             "start_ts": start_ts,
             "completion_ts": get_formatted_current_timestamp()
         }
->>>>>>> 06baac6d
     except Exception as e:
         logger.error(f"Error getting command cost: {e}")
         command_cost = {"cost": -1, "total_tokens": -1}
