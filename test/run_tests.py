import argparse
import asyncio
import json
import os
import time
from test.evaluators import evaluator_router
from test.test_utils import load_config
from test.test_utils import task_config_validator
from typing import Any

import ae.core.playwright_manager as browserManager
import nltk  # type: ignore
from ae.config import PROJECT_TEST_ROOT
from ae.core.autogen_wrapper import AutogenWrapper
from ae.core.playwright_manager import PlaywrightManager
from ae.utils.logger import logger
from playwright.async_api import Page
from tabulate import tabulate
from termcolor import colored

nltk.download('punkt') # type: ignore

TEST_TASKS = os.path.join(PROJECT_TEST_ROOT, 'tasks')
TEST_LOGS = os.path.join(PROJECT_TEST_ROOT, 'logs')
TEST_RESULTS = os.path.join(PROJECT_TEST_ROOT, 'results')

last_agent_response = ""

def check_test_folders():
    if not os.path.exists(TEST_LOGS):
        os.makedirs(TEST_LOGS)
        logger.info(f"Created log folder at: {TEST_LOGS}")

    if not os.path.exists(TEST_RESULTS):
        os.makedirs(TEST_RESULTS)
        logger.info(f"Created scores folder at: {TEST_RESULTS}")


def dump_log(task_id: str, messages_str_keys: dict[str, str]):
    file_name = os.path.join(TEST_LOGS, f'execution_logs_{task_id}.json')
    with open(file_name, 'w',  encoding='utf-8') as f:
            json.dump(messages_str_keys, f, ensure_ascii=False, indent=4)


def save_test_results(test_results: list[dict[str, str | int | float | None]], test_results_id: str):
    file_name = os.path.join(TEST_RESULTS, f'test_results_{test_results_id}.json')
    with open(file_name, 'w',  encoding='utf-8') as f:
        json.dump(test_results, f, ensure_ascii=False, indent=4)
    logger.info(f"Test results dumped to: {file_name}")


async def execute_test_task(index: int, task_config: dict[str, Any], browser_manager: PlaywrightManager, ag: AutogenWrapper, page: Page) -> dict[str, str | int | float | None]:
    """
    Executes a test task based on a specified task configuration and evaluates its performance.

    Parameters:
    - index (int): The index of the task to be executed, used to identify the task configuration file.
    - task_config (dict): The task configuration dictionary containing all th necessary parameters for the task.
    - browser_manager (PlaywrightManager): The manager handling browser interactions, responsible for page navigation and control.
    - ag (AutogenWrapper): The automation generator wrapper that processes commands and interacts with the web page.
    - page (Page): The Playwright page object representing the browser tab where the task is executed.

    Returns:
    - dict: A dictionary containing the task's evaluation results, including task ID, intent, score, total command time (tct),
            the last statement from the chat agent, and the last URL accessed during the task.

    """
    command = None
    start_url = None
    task_id = None
    try:
        task_config_validator(task_config)

        command = task_config.get('intent')
        task_id = task_config.get('task_id')
        start_url = task_config.get('start_url')
        logger.info(f"Intent: {command}, Task ID: {task_id}")

        if start_url:
            await page.goto(start_url, wait_until='load', timeout=30000)

        start_time = time.time()
        current_url = await browser_manager.get_current_url()
        await ag.process_command(command, current_url) # type: ignore
        end_time = time.time()

        logger.info(f"Command \"{command}\" took: {round(end_time - start_time, 2)} seconds.")
        logger.info(f"Task {task_id} completed.")

        messages = ag.agents_map["browser_nav_agent"].chat_messages # type: ignore
        messages_str_keys = {str(key): value for key, value in messages.items()} # type: ignore
        agent_key = list(messages.keys())[0] # type: ignore
        last_agent_response = extract_last_response(messages[agent_key]) # type: ignore

        dump_log(str(task_id), messages_str_keys) # type: ignore

        evaluator = evaluator_router(task_config)
        cdp_session = await page.context.new_cdp_session(page)
        score = await evaluator(
            task_config=task_config,
            page=page, # type: ignore
            client=cdp_session, # type: ignore
            answer=last_agent_response,
        )

        return {
            "task_id": task_id,
            "start_url": start_url,
            "intent": str(command),
            "score": score,
            "tct": end_time - start_time,
            "last_statement": last_agent_response,
            "last_url": page.url
        }
    except Exception as e:
        logger.error(f"Error executing task {task_id}: {e}")
        return {
            "task_id": task_id,
            "start_url": start_url,
            "intent": str(command),
            "score": -1,
            "tct": 0,
            "last_statement": None,
            "last_url": page.url,
            "error": str(e)
        }


def extract_last_response(messages: list[dict[str, Any]]) -> str:
    """Extract the last response message from chat history."""
    # Iterate over the messages in reverse order
    for message in reversed(messages):
        if '##TERMINATE##' in message.get('content', ''):
            return message['content'].replace("##TERMINATE##", "").strip()
    return ""


def print_progress_bar(current: int, total: int, bar_length: int = 50) -> None:
    """
    Prints a progress bar to the console.

    Parameters:
    - current (int): The current progress of the task.
    - total (int): The total number of tasks to complete.
    - bar_length (int): The character length of the progress bar (default is 50).

    This function dynamically updates a single line in the console to reflect current progress.

    """
    percent = float(current) * 100 / total
    arrow = '-' * int(percent/100 * bar_length - 1) + '>'
    spaces = ' ' * (bar_length - len(arrow))

    print(f'\rProgress: [{arrow}{spaces}] {current}/{total} ({percent:.2f}%)', end='')


def print_test_result(task_result: dict[str, str | int | float | None], index: int, total: int) -> None:
    """
    Prints the result of a single test task in a tabulated format.

    Parameters:
    - task_result (dict): A dictionary containing the task's evaluation results, including task ID, intent, score, and total command time.
    - index (int): The current index of the test in the sequence of all tests being run.
    - total (int): The total number of tests to be run.

    The function determines the test status (Pass/Fail) based on the 'score' key in task_result and prints the result with colored status.

    """
    status = 'Pass' if task_result['score'] == 1 else 'Fail'
    color = 'green' if status == 'Pass' else 'red'
    result_table = [ # type: ignore
        ['Test Index', 'Task ID', 'Intent', 'Status', 'Time Taken (s)'],
        [index, task_result['task_id'], task_result['intent'], colored(status, color), round(task_result['tct'], 2)] # type: ignore
    ]
    print('\n' + tabulate(result_table, headers='firstrow', tablefmt='grid')) # type: ignore

<<<<<<< HEAD
async def main(min_task_index: int, max_task_index: int, test_file: str="", test_results_id: str = "", wait_time_non_headless: int=10) -> None:
=======
async def main(min_task_index: int, max_task_index: int, test_file: str="", test_results_id: str = "", wait_time_non_headless: int=5) -> None:
>>>>>>> 0772da39
    """
    The main function to run the test suite with specified range of test tasks.

    This function initializes necessary components, iterates over test tasks within the specified range,
    executes them, and prints individual test results and a summary report at the end. It uses a progress bar
    to indicate the overall progress of the test suite.

    The range of test tasks to be executed can be specified via command line parameters. If not provided,
    default values are used.

    Parameters:
    - min_task_index (int): The index of the first test task to execute (inclusive).
                            Command line parameter: --min_task_index or -min. Default is 0.
    - max_task_index (int): The index of the last test task to execute (non-inclusive).
                            Command line parameter: --max_task_index or -max.
    - test_results_id (str): A unique identifier for the test results. If not provided, a timestamp is used.
    - wait_time_non_headless (int): The time to wait between test tasks when running in non-headless mode.

    """
    if not test_file or test_file == "":
        test_file = os.path.join(TEST_TASKS, 'test.json')

    logger.info(f"Loading test configurations from: {test_file}")

    test_configurations = load_config(test_file)

    if not test_results_id or test_results_id == "":
        test_results_id = str(int(time.time()))

    check_test_folders()
    test_results: list[dict[str, str | int | float | None]] = []

    ag = await AutogenWrapper.create()
    browser_manager = browserManager.PlaywrightManager(headless=False)
    await browser_manager.async_initialize()
    context = await browser_manager.get_browser_context()
    page = await context.new_page() # type: ignore

    test_results = []
    max_task_index = len(test_configurations) if not max_task_index else max_task_index
    total_tests = max_task_index - min_task_index

    for index, task_config in enumerate(test_configurations[min_task_index:max_task_index], start=min_task_index):
        print_progress_bar(index - min_task_index, total_tests)
        task_result = await execute_test_task(index, task_config, browser_manager, ag, page, agent_optimizer=None)
        test_results.append(task_result)
        save_test_results(test_results, test_results_id)
        print_test_result(task_result, index + 1, total_tests)
        await browser_manager.close_except_specified_tab(page) #cleanup pages that are not the one we opened here

        if not browser_manager.isheadless: #no need to wait if we are running headless
            await asyncio.sleep(wait_time_non_headless)  # give time for switching between tasks in case there is a human observer
<<<<<<< HEAD

=======
>>>>>>> 0772da39

    print_progress_bar(total_tests, total_tests)  # Complete the progress bar
    print('\n\nAll tests completed.')

    # Aggregate and print individual test results
    print("\nDetailed Test Results:")
    detailed_results_table = [['Test Index', 'Task ID', 'Intent', 'Status', 'Time Taken (s)']]
    for idx, result in enumerate(test_results, 1):
        status = 'Pass' if result['score'] == 1 else 'Fail'
        color = 'green' if status == 'Pass' else 'red'
        detailed_results_table.append([
            idx, result['task_id'], result['intent'], colored(status, color), round(result['tct'], 2) # type: ignore
        ])
    print(tabulate(detailed_results_table, headers='firstrow', tablefmt='grid'))

    # Summary report
    passed_tests = [result for result in test_results if result['score'] == 1]
    summary_table = [ # type: ignore
        ['Total Tests', 'Passed', 'Failed', 'Average Time Taken (s)', 'Total Time Taken (s)'],
        [total_tests, len(passed_tests), total_tests - len(passed_tests), round(sum(test['tct'] for test in test_results) / total_tests, 2), round(sum(test['tct'] for test in test_results), 2)] # type: ignore
    ]
    print('\nSummary Report:')
    print(tabulate(summary_table, headers='firstrow', tablefmt='grid')) # type: ignore

if __name__ == "__main__":
    # Create the parser
    parser = argparse.ArgumentParser(description='Run test suite for specified range of test tasks.')

    # Add arguments
    parser.add_argument('-wait', '--wait_time_non_headless', type=int, default=10,
                        help='Time to wait between test tasks when running in non-headless mode (default: 10 seconds)')
    parser.add_argument('-min', '--min_task_index', type=int, default=0,
                        help='Minimum task index to start tests from (default: 0)')
    parser.add_argument('-max', '--max_task_index', type=int,
                        help='Maximum task index to end tests with, non-inclusive (default is all the tests in the file).')
    parser.add_argument('-id', '--test_results_id', type=str, default="",
                        help='A unique identifier for the test results. If not provided, a timestamp is used.')
    parser.add_argument('-config', '--test_config_file', type=str,
                        help='Path to the test configuration file. Default is "test/tasks/test.json" in the project root.')

    # Parse the command line arguments
    args = parser.parse_args()

    # Run the main function with the provided or default arguments
    asyncio.run(main(args.min_task_index, args.max_task_index, test_results_id=args.test_results_id, test_file=args.test_config_file))<|MERGE_RESOLUTION|>--- conflicted
+++ resolved
@@ -174,11 +174,7 @@
     ]
     print('\n' + tabulate(result_table, headers='firstrow', tablefmt='grid')) # type: ignore
 
-<<<<<<< HEAD
-async def main(min_task_index: int, max_task_index: int, test_file: str="", test_results_id: str = "", wait_time_non_headless: int=10) -> None:
-=======
 async def main(min_task_index: int, max_task_index: int, test_file: str="", test_results_id: str = "", wait_time_non_headless: int=5) -> None:
->>>>>>> 0772da39
     """
     The main function to run the test suite with specified range of test tasks.
 
@@ -231,10 +227,6 @@
 
         if not browser_manager.isheadless: #no need to wait if we are running headless
             await asyncio.sleep(wait_time_non_headless)  # give time for switching between tasks in case there is a human observer
-<<<<<<< HEAD
-
-=======
->>>>>>> 0772da39
 
     print_progress_bar(total_tests, total_tests)  # Complete the progress bar
     print('\n\nAll tests completed.')
