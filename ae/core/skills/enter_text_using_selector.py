import asyncio
import traceback
from dataclasses import dataclass
from typing import Annotated
from typing import List  # noqa: UP035

from playwright.async_api import Page
<<<<<<< HEAD
from ae.utils.dom_mutation_observer import subscribe # type: ignore
from ae.utils.dom_mutation_observer import unsubscribe # type: ignore
from ae.core.playwright_manager import PlaywrightManager
from ae.utils.dom_helper import get_element_outer_html
from ae.utils.logger import logger
from ae.core.skills.press_key_combination import press_key_combination
=======
from ae.core.skills.press_key_combination import press_key_combination
from ae.core.playwright_manager import PlaywrightManager
from ae.utils.dom_helper import get_element_outer_html
from ae.utils.logger import logger
from ae.utils.dom_mutation_observer import subscribe 
from ae.utils.dom_mutation_observer import unsubscribe 
>>>>>>> 23cc6511

@dataclass
class EnterTextEntry:
    """
    Represents an entry for text input.

    Attributes:
        query_selector (str): A valid DOM selector query. Use the mmid attribute.
        text (str): The text to enter in the element identified by the query_selector.
    """

    query_selector: str
    text: str

    def __getitem__(self, key: str) -> str:
        if key == "query_selector":
            return self.query_selector
        elif key == "text":
            return self.text
        else:
            raise KeyError(f"{key} is not a valid key")


async def custom_fill_element(page: Page, selector: str, text_to_enter: str):
    """
    Sets the value of a DOM element to a specified text without triggering keyboard input events.

    This function directly sets the 'value' property of a DOM element identified by the given CSS selector,
    effectively changing its current value to the specified text. This approach bypasses the need for
    simulating keyboard typing, providing a more efficient and reliable way to fill in text fields,
    especially in automated testing scenarios where speed and accuracy are paramount.

    Args:
        page (Page): The Playwright Page object representing the browser tab in which the operation will be performed.
        selector (str): The CSS selector string used to locate the target DOM element. The function will apply the
                        text change to the first element that matches this selector.
        text_to_enter (str): The text value to be set in the target element. Existing content will be overwritten.

    Example:
        await custom_fill_element(page, '#username', 'test_user')

    Note:
        This function does not trigger input-related events (like 'input' or 'change'). If application logic
        relies on these events being fired, additional steps may be needed to simulate them.
    """
    selector = f"{selector}"  # Ensures the selector is treated as a string
    await page.evaluate("""(inputParams) => {
        const selector = inputParams.selector;
        let text_to_enter = inputParams.text_to_enter;
        text_to_enter = text_to_enter.trim();
        document.querySelector(selector).value = text_to_enter;
    }""", {"selector": selector, "text_to_enter": text_to_enter})

async def entertext(entry: Annotated[EnterTextEntry, "An object containing 'query_selector' (DOM selector query using mmid attribute) and 'text' (text to enter on the element)."]) -> Annotated[str, "Explanation of the outcome of this operation."]:
    """
    Enters text into a DOM element identified by a CSS selector.

    This function enters the specified text into a DOM element identified by the given CSS selector.
    It uses the Playwright library to interact with the browser and perform the text entry operation.
    The function supports both direct setting of the 'value' property and simulating keyboard typing.

    Args:
        entry (EnterTextEntry): An object containing 'query_selector' (DOM selector query using mmid attribute)
                                and 'text' (text to enter on the element).

    Returns:
        str: Explanation of the outcome of this operation.

    Example:
        entry = EnterTextEntry(query_selector='#username', text='test_user')
        result = await entertext(entry)

    Note:
        - The 'query_selector' should be a valid CSS selector that uniquely identifies the target element.
        - The 'text' parameter specifies the text to be entered into the element.
        - The function uses the PlaywrightManager to manage the browser instance.
        - If no active page is found, an error message is returned.
        - The function internally calls the 'do_entertext' function to perform the text entry operation.
        - The 'do_entertext' function applies a pulsating border effect to the target element during the operation.
        - The 'use_keyboard_fill' parameter in 'do_entertext' determines whether to simulate keyboard typing or not.
        - If 'use_keyboard_fill' is set to True, the function uses the 'page.keyboard.type' method to enter the text.
        - If 'use_keyboard_fill' is set to False, the function uses the 'custom_fill_element' method to enter the text.
    """
    logger.info(f"Entering text: {entry}")
    query_selector: str = entry['query_selector']
    text_to_enter: str = entry['text']

    # Create and use the PlaywrightManager
    browser_manager = PlaywrightManager(browser_type='chromium', headless=False)
    page = await browser_manager.get_current_page()
    if page is None: # type: ignore
        return "Error: No active page found. OpenURL command opens a new page."

    await browser_manager.highlight_element(query_selector, True)
<<<<<<< HEAD
    
    dom_changes_detected=None
    def detect_dom_changes(changes): # type: ignore
        nonlocal dom_changes_detected
        dom_changes_detected = changes # type: ignore
        
    subscribe(detect_dom_changes)
    result = await do_entertext(page, query_selector, text_to_enter)
    await asyncio.sleep(0.1) # sleep for 100ms to allow the mutation observer to detect changes
    unsubscribe(detect_dom_changes)
    
    await browser_manager.notify_user(result["summary_message"])
    if dom_changes_detected:
        return f"{result['summary_message']}.\n As a consequence of this action, new elements have appeared in view: {dom_changes_detected}. This could be a modal dialog. Get all_fields DOM to interact with it."
=======
    dom_changes_detected=None
    def detect_dom_changes(changes:str): # type: ignore
        nonlocal dom_changes_detected
        dom_changes_detected = changes # type: ignore

    subscribe(detect_dom_changes)

    result = await do_entertext(page, query_selector, text_to_enter)
    await asyncio.sleep(0.1) # sleep for 100ms to allow the mutation observer to detect changes
    unsubscribe(detect_dom_changes)

    await browser_manager.notify_user(result["summary_message"])
    if dom_changes_detected:
        return f"{result['detailed_message']}.\n As a consequence of this action, new elements have appeared in view: {dom_changes_detected}. Get all_fields to interact with the elements."
>>>>>>> 23cc6511
    return result["detailed_message"]


async def do_entertext(page: Page, selector: str, text_to_enter: str, use_keyboard_fill: bool=True):
    """
    Performs the text entry operation on a DOM element.

    This function performs the text entry operation on a DOM element identified by the given CSS selector.
    It applies a pulsating border effect to the element during the operation for visual feedback.
    The function supports both direct setting of the 'value' property and simulating keyboard typing.

    Args:
        page (Page): The Playwright Page object representing the browser tab in which the operation will be performed.
        selector (str): The CSS selector string used to locate the target DOM element.
        text_to_enter (str): The text value to be set in the target element. Existing content will be overwritten.
        use_keyboard_fill (bool, optional): Determines whether to simulate keyboard typing or not.
                                            Defaults to False.

    Returns:
        dict[str, str]: Explanation of the outcome of this operation represented as a dictionary with 'summary_message' and 'detailed_message'.

    Example:
        result = await do_entertext(page, '#username', 'test_user')

    Note:
        - The 'use_keyboard_fill' parameter determines whether to simulate keyboard typing or not.
        - If 'use_keyboard_fill' is set to True, the function uses the 'page.keyboard.type' method to enter the text.
        - If 'use_keyboard_fill' is set to False, the function uses the 'custom_fill_element' method to enter the text.
    """
    try:
            
        logger.debug(f"Looking for selector {selector} to enter text: {text_to_enter}")

        elem = await page.query_selector(selector)

        if elem is None:
            error = f"Error: Selector {selector} not found. Unable to continue."
            return {"summary_message": error, "detailed_message": error}

        logger.info(f"Found selector {selector} to enter text")
        element_outer_html = await get_element_outer_html(elem, page)

        if use_keyboard_fill:
            await elem.focus()
<<<<<<< HEAD
            try:
                await press_key_combination("Control+A")
                await asyncio.sleep(0.2)
                await press_key_combination("Backspace")
            except Exception as e:
                logger.error(f"Error clearing the text in the element with selector {selector}: {e}")

=======
            await press_key_combination("Control+A")
            await asyncio.sleep(0.1)
            await press_key_combination("Backspace")
>>>>>>> 23cc6511
            logger.debug(f"Focused element with selector {selector} to enter text")
            await page.keyboard.type(text_to_enter, delay=2)
        else:
            await custom_fill_element(page, selector, text_to_enter)
        logger.info(f"Success. Text \"{text_to_enter}\" set successfully in the element with selector {selector}")
<<<<<<< HEAD
        await elem.focus()      
=======
        await elem.focus()
        await page.keyboard.type("") # some html pages can have placeholders that only disappear upon keyboard input
>>>>>>> 23cc6511
        await asyncio.sleep(1)
        success_msg = f"Success. Text \"{text_to_enter}\" set successfully in the element with selector {selector}"
        
        return {"summary_message": success_msg, "detailed_message": f"{success_msg} and outer HTML: {element_outer_html}."}

    except Exception as e:
        traceback.print_exc()
        error = f"Error entering text in selector {selector}."
        return {"summary_message": error, "detailed_message": f"{error} Error: {e}"}


async def bulk_enter_text(
    entries: Annotated[List[dict[str, str]], "List of objects, each containing 'query_selector' and 'text'."]  # noqa: UP006
) -> Annotated[List[dict[str, str]], "List of dictionaries, each containing 'query_selector' and the result of the operation."]:  # noqa: UP006
    """
    Enters text into multiple DOM elements using a bulk operation.

    This function enters text into multiple DOM elements using a bulk operation.
    It takes a list of dictionaries, where each dictionary contains a 'query_selector' and 'text' pair.
    The function internally calls the 'entertext' function to perform the text entry operation for each entry.

    Args:
        entries: List of objects, each containing 'query_selector' and 'text'.

    Returns:
        List of dictionaries, each containing 'query_selector' and the result of the operation.

    Example:
        entries = [
            {"query_selector": "#username", "text": "test_user"},
            {"query_selector": "#password", "text": "test_password"}
        ]
        results = await bulk_enter_text(entries)

    Note:
        - Each entry in the 'entries' list should be a dictionary with 'query_selector' and 'text' keys.
        - The result is a list of dictionaries, where each dictionary contains the 'query_selector' and the result of the operation.
    """

    results: List[dict[str, str]] = []  # noqa: UP006
    logger.info("Executing bulk Enter Text Command")
    for entry in entries:
        query_selector = entry['query_selector']
        text_to_enter = entry['text']
        logger.info(f"Entering text: {text_to_enter} in element with selector: {query_selector}")
        result = await entertext(EnterTextEntry(query_selector=query_selector, text=text_to_enter))

        results.append({"query_selector": query_selector, "result": result})

    return results<|MERGE_RESOLUTION|>--- conflicted
+++ resolved
@@ -5,21 +5,13 @@
 from typing import List  # noqa: UP035
 
 from playwright.async_api import Page
-<<<<<<< HEAD
-from ae.utils.dom_mutation_observer import subscribe # type: ignore
-from ae.utils.dom_mutation_observer import unsubscribe # type: ignore
-from ae.core.playwright_manager import PlaywrightManager
-from ae.utils.dom_helper import get_element_outer_html
-from ae.utils.logger import logger
-from ae.core.skills.press_key_combination import press_key_combination
-=======
 from ae.core.skills.press_key_combination import press_key_combination
 from ae.core.playwright_manager import PlaywrightManager
 from ae.utils.dom_helper import get_element_outer_html
 from ae.utils.logger import logger
 from ae.utils.dom_mutation_observer import subscribe 
 from ae.utils.dom_mutation_observer import unsubscribe 
->>>>>>> 23cc6511
+
 
 @dataclass
 class EnterTextEntry:
@@ -114,22 +106,7 @@
         return "Error: No active page found. OpenURL command opens a new page."
 
     await browser_manager.highlight_element(query_selector, True)
-<<<<<<< HEAD
-    
-    dom_changes_detected=None
-    def detect_dom_changes(changes): # type: ignore
-        nonlocal dom_changes_detected
-        dom_changes_detected = changes # type: ignore
-        
-    subscribe(detect_dom_changes)
-    result = await do_entertext(page, query_selector, text_to_enter)
-    await asyncio.sleep(0.1) # sleep for 100ms to allow the mutation observer to detect changes
-    unsubscribe(detect_dom_changes)
-    
-    await browser_manager.notify_user(result["summary_message"])
-    if dom_changes_detected:
-        return f"{result['summary_message']}.\n As a consequence of this action, new elements have appeared in view: {dom_changes_detected}. This could be a modal dialog. Get all_fields DOM to interact with it."
-=======
+
     dom_changes_detected=None
     def detect_dom_changes(changes:str): # type: ignore
         nonlocal dom_changes_detected
@@ -144,7 +121,7 @@
     await browser_manager.notify_user(result["summary_message"])
     if dom_changes_detected:
         return f"{result['detailed_message']}.\n As a consequence of this action, new elements have appeared in view: {dom_changes_detected}. Get all_fields to interact with the elements."
->>>>>>> 23cc6511
+
     return result["detailed_message"]
 
 
@@ -189,30 +166,18 @@
 
         if use_keyboard_fill:
             await elem.focus()
-<<<<<<< HEAD
-            try:
-                await press_key_combination("Control+A")
-                await asyncio.sleep(0.2)
-                await press_key_combination("Backspace")
-            except Exception as e:
-                logger.error(f"Error clearing the text in the element with selector {selector}: {e}")
-
-=======
+
             await press_key_combination("Control+A")
             await asyncio.sleep(0.1)
             await press_key_combination("Backspace")
->>>>>>> 23cc6511
+
             logger.debug(f"Focused element with selector {selector} to enter text")
             await page.keyboard.type(text_to_enter, delay=2)
         else:
             await custom_fill_element(page, selector, text_to_enter)
         logger.info(f"Success. Text \"{text_to_enter}\" set successfully in the element with selector {selector}")
-<<<<<<< HEAD
-        await elem.focus()      
-=======
         await elem.focus()
         await page.keyboard.type("") # some html pages can have placeholders that only disappear upon keyboard input
->>>>>>> 23cc6511
         await asyncio.sleep(1)
         success_msg = f"Success. Text \"{text_to_enter}\" set successfully in the element with selector {selector}"
         
