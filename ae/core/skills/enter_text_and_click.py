--- conflicted
+++ resolved
@@ -4,15 +4,9 @@
 from ae.core.playwright_manager import PlaywrightManager
 from ae.core.skills.click_using_selector import do_click
 from ae.core.skills.enter_text_using_selector import do_entertext
+from ae.core.skills.press_key_combination import do_press_key_combination
 from ae.utils.logger import logger
-<<<<<<< HEAD
-from ae.utils.dom_mutation_observer import subscribe # type: ignore
-from ae.utils.dom_mutation_observer import unsubscribe # type: ignore
 
-import asyncio 
-=======
-
->>>>>>> 434bca2f
 
 async def enter_text_and_click(
     text_selector: Annotated[str, "The properly formatted DOM selector query, for example [mmid='1234'], where the text will be entered. Use mmid attribute."],
@@ -50,38 +44,15 @@
         raise ValueError('No active page found. OpenURL command opens a new page.')
 
     await browser_manager.highlight_element(text_selector, True)
-    dom_changes_detected=None
-    
-    def detect_dom_changes(changes:str): # type: ignore
-        nonlocal dom_changes_detected
-        dom_changes_detected = changes # type: ignore
-
-    subscribe(detect_dom_changes)
 
     text_entry_result = await do_entertext(page, text_selector, text_to_enter, use_keyboard_fill=True)
 
     await browser_manager.notify_user(text_entry_result["summary_message"])
     if not text_entry_result["summary_message"].startswith("Success"):
         return(f"Failed to enter text '{text_to_enter}' into element with selector '{text_selector}'. Check that the selctor is valid.")
-    await asyncio.sleep(0.1) # sleep for 100ms to allow the mutation observer to detect changes
-    unsubscribe(detect_dom_changes)
+
     result = text_entry_result
 
-<<<<<<< HEAD
-    if dom_changes_detected:
-        result["summary_message"] = f"{result['summary_message']}. \n As a consequence of this action, new elements have appeared in view: {dom_changes_detected}.  Get all_fields DOM to interact with it. Note that i have not clicked on the element you suggested. Use a click_on_selector skill to initiate a click."
-        return result["summary_message"]
-    
-    await browser_manager.highlight_element(click_selector, True)
-    subscribe(detect_dom_changes)
-    do_click_result = await do_click(page, click_selector, wait_before_click_execution)
-    result["detailed_message"] = f' {do_click_result["detailed_message"]}'
-    await asyncio.sleep(0.1) # sleep for 100ms to allow the mutation observer to detect changes
-    unsubscribe(detect_dom_changes)
-    await browser_manager.notify_user(do_click_result["summary_message"])
-    if dom_changes_detected:
-        return f"{result['summary_message']}. \n As a consequence of this action, new elements have appeared in view:{dom_changes_detected}. Get all_fields DOM to interact with it."
-=======
     #if the text_selector is the same as the click_selector, press the Enter key instead of clicking
     if text_selector == click_selector:
         do_press_key_combination_result = await do_press_key_combination(browser_manager, page, "Enter")
@@ -102,5 +73,4 @@
 
     await browser_manager.take_screenshots("click_using_selector", page)
 
->>>>>>> 434bca2f
     return result["detailed_message"]