import asyncio
from typing import Annotated

from ae.core.playwright_manager import PlaywrightManager
from ae.core.skills.click_using_selector import do_click
from ae.core.skills.enter_text_using_selector import do_entertext
from ae.core.skills.press_key_combination import do_press_key_combination
from ae.utils.logger import logger


async def enter_text_and_click(
    text_selector: Annotated[str, "The properly formatted DOM selector query, for example [mmid='1234'], where the text will be entered. Use mmid attribute."],
    text_to_enter: Annotated[str, "The text that will be entered into the element specified by text_selector."],
    click_selector: Annotated[str, "The properly formatted DOM selector query, for example [mmid='1234'], for the element that will be clicked after text entry."],
    wait_before_click_execution: Annotated[float, "Optional wait time in seconds before executing the click.", float] = 0.0
) -> Annotated[str, "A message indicating success or failure of the text entry and click."]:
    """
    Enters text into an element and then clicks on another element.

    Parameters:
    - text_selector: The selector for the element to enter text into. It should be a properly formatted DOM selector query, for example [mmid='1234'], where the text will be entered. Use the mmid attribute.
    - text_to_enter: The text to enter into the element specified by text_selector.
    - click_selector: The selector for the element to click. It should be a properly formatted DOM selector query, for example [mmid='1234'].
    - wait_before_click_execution: Optional wait time in seconds before executing the click action. Default is 0.0.

    Returns:
    - A message indicating the success or failure of the text entry and click.

    Raises:
    - ValueError: If no active page is found. The OpenURL command opens a new page.

    Example usage:
    ```
    await enter_text_and_click("[mmid='1234']", "Hello, World!", "[mmid='5678']", wait_before_click_execution=1.5)
    ```
    """
    logger.info(f"Entering text '{text_to_enter}' into element with selector '{text_selector}' and then clicking element with selector '{click_selector}'.")

    # Initialize PlaywrightManager and get the active browser page
    browser_manager = PlaywrightManager(browser_type='chromium', headless=False)
    page = await browser_manager.get_current_page()
    if page is None: # type: ignore
        logger.error("No active page found")
        raise ValueError('No active page found. OpenURL command opens a new page.')

    await browser_manager.highlight_element(text_selector, True)
    text_entry_result = await do_entertext(page, text_selector, text_to_enter, use_keyboard_fill=True)
    await browser_manager.notify_user(text_entry_result["summary_message"])
    if not text_entry_result["summary_message"].startswith("Success"):
        return(f"Failed to enter text '{text_to_enter}' into element with selector '{text_selector}'. Check that the selctor is valid.")

    result = text_entry_result

    #if the text_selector is the same as the click_selector, press the Enter key instead of clicking
    if text_selector == click_selector:
        do_press_key_combination_result = await do_press_key_combination(page, "Enter")
        if do_press_key_combination_result:
            result["detailed_message"] += f" Instead of click, pressed the Enter key successfully on element: \"{click_selector}\"."
            await browser_manager.notify_user(f"Pressed the Enter key successfully on element: \"{click_selector}\".")
        else:
            result["detailed_message"] += f" Clicking the same element after entering text in it, is of no value. Tried pressing the Enter key on element \"{click_selector}\" instead of click and failed."
            await browser_manager.notify_user("Failed to press the Enter key on element \"{click_selector}\".")
    else:
        await browser_manager.highlight_element(click_selector, True)
        do_click_result = await do_click(page, click_selector, wait_before_click_execution)
        result["detailed_message"] += f' {do_click_result["detailed_message"]}'
        await browser_manager.notify_user(do_click_result["summary_message"])

<<<<<<< HEAD
    await asyncio.sleep(0.1) # sleep for 100ms to allow the mutation observer to detect changes
=======
>>>>>>> 768f8c04
    return result["detailed_message"]<|MERGE_RESOLUTION|>--- conflicted
+++ resolved
@@ -1,4 +1,3 @@
-import asyncio
 from typing import Annotated
 
 from ae.core.playwright_manager import PlaywrightManager
@@ -66,8 +65,4 @@
         result["detailed_message"] += f' {do_click_result["detailed_message"]}'
         await browser_manager.notify_user(do_click_result["summary_message"])
 
-<<<<<<< HEAD
-    await asyncio.sleep(0.1) # sleep for 100ms to allow the mutation observer to detect changes
-=======
->>>>>>> 768f8c04
     return result["detailed_message"]