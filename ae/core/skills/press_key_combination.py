<<<<<<< HEAD
=======
import inspect
import time
from typing import Annotated

from playwright.async_api import Page
>>>>>>> 86218264

from typing import Annotated
from ae.core.playwright_manager import PlaywrightManager
from ae.utils.logger import logger
from ae.utils.dom_mutation_observer import subscribe # type: ignore
from ae.utils.dom_mutation_observer import unsubscribe # type: ignore
import asyncio 
from playwright.async_api import Page # type: ignore

async def press_key_combination(key_combination: Annotated[str, "The key to press, e.g., Enter, PageDown etc"]) -> str:
    """
    Presses a key combination on the current active page managed by PlaywrightManager.

    This function simulates the pressing of a key or a combination of keys on the current active web page.
    The `key_combination` should be a string that represents the keys to be pressed, separated by '+' if it's a combination.
    For example, 'Control+C' to copy or 'Alt+F4' to close a window on Windows.

    Parameters:
    - key_combination (Annotated[str, "The key combination to press, e.g., 'Control+C'."]): The key combination to press, represented as a string. For combinations, use '+' as a separator.

    Raises:
    - ValueError: If no active page is found.

    Returns:
    str: status of the operation expressed as a string
    """

    logger.info(f"Executing press_key_combination with key combo: {key_combination}")
    # Create and use the PlaywrightManager
    browser_manager = PlaywrightManager()
    page = await browser_manager.get_current_page()

    if page is None: # type: ignore
        raise ValueError('No active page found. OpenURL command opens a new page.')

    # Split the key combination if it's a combination of keys
    keys = key_combination.split('+')
    
    dom_changes_detected=None
    def detect_dom_changes(changes:str): # type: ignore
        nonlocal dom_changes_detected
        dom_changes_detected = changes # type: ignore
    
    subscribe(detect_dom_changes)
    # If it's a combination, hold down the modifier keys
    for key in keys[:-1]:  # All keys except the last one are considered modifier keys
        await page.keyboard.down(key)

    # Press the last key in the combination
    await page.keyboard.press(keys[-1])

    # Release the modifier keys
    for key in keys[:-1]:
        await page.keyboard.up(key)
    await asyncio.sleep(0.1) # sleep for 100ms to allow the mutation observer to detect changes
    unsubscribe(detect_dom_changes)
    
    if dom_changes_detected:
        return f"Key {key_combination} executed successfully.\n As a consequence of this action, new elements have appeared in view:{dom_changes_detected}. This could be a modal dialog. Get all_fields DOM to interact with it."
    
    return f"Key {key_combination} executed successfully"


async def do_press_key_combination(browser_manager: PlaywrightManager, page: Page, key_combination: str) -> bool:
    """
    Presses a key combination on the provided page.

    This function simulates the pressing of a key or a combination of keys on a web page.
    The `key_combination` should be a string that represents the keys to be pressed, separated by '+' if it's a combination.
    For example, 'Control+C' to copy or 'Alt+F4' to close a window on Windows.

    Parameters:
    - browser_manager (PlaywrightManager): The PlaywrightManager instance.
    - page (Page): The Playwright page instance.
    - key_combination (str): The key combination to press, represented as a string. For combinations, use '+' as a separator.

    Returns:
    bool: True if success and False if failed
    """

    logger.info(f"Executing press_key_combination with key combo: {key_combination}")
    try:
        function_name = inspect.currentframe().f_code.co_name
        await browser_manager.take_screenshots(f"{function_name}_start", page)
        # Split the key combination if it's a combination of keys
        keys = key_combination.split('+')

        # If it's a combination, hold down the modifier keys
        for key in keys[:-1]:  # All keys except the last one are considered modifier keys
            await page.keyboard.down(key)

        # Press the last key in the combination
        await page.keyboard.press(keys[-1])

        # Release the modifier keys
        for key in keys[:-1]:
            await page.keyboard.up(key)

    except Exception as e:
        logger.error(f"Error executing press_key_combination \"{key_combination}\": {e}")
        return False
<<<<<<< HEAD
    return True
=======

    await browser_manager.take_screenshots(f"{function_name}_end", page)

    return True
>>>>>>> 86218264
<|MERGE_RESOLUTION|>--- conflicted
+++ resolved
@@ -1,19 +1,14 @@
-<<<<<<< HEAD
-=======
+import asyncio
 import inspect
-import time
 from typing import Annotated
 
-from playwright.async_api import Page
->>>>>>> 86218264
+from playwright.async_api import Page  # type: ignore
 
-from typing import Annotated
 from ae.core.playwright_manager import PlaywrightManager
+from ae.utils.dom_mutation_observer import subscribe  # type: ignore
+from ae.utils.dom_mutation_observer import unsubscribe  # type: ignore
 from ae.utils.logger import logger
-from ae.utils.dom_mutation_observer import subscribe # type: ignore
-from ae.utils.dom_mutation_observer import unsubscribe # type: ignore
-import asyncio 
-from playwright.async_api import Page # type: ignore
+
 
 async def press_key_combination(key_combination: Annotated[str, "The key to press, e.g., Enter, PageDown etc"]) -> str:
     """
@@ -43,12 +38,12 @@
 
     # Split the key combination if it's a combination of keys
     keys = key_combination.split('+')
-    
+
     dom_changes_detected=None
     def detect_dom_changes(changes:str): # type: ignore
         nonlocal dom_changes_detected
         dom_changes_detected = changes # type: ignore
-    
+
     subscribe(detect_dom_changes)
     # If it's a combination, hold down the modifier keys
     for key in keys[:-1]:  # All keys except the last one are considered modifier keys
@@ -62,10 +57,10 @@
         await page.keyboard.up(key)
     await asyncio.sleep(0.1) # sleep for 100ms to allow the mutation observer to detect changes
     unsubscribe(detect_dom_changes)
-    
+
     if dom_changes_detected:
         return f"Key {key_combination} executed successfully.\n As a consequence of this action, new elements have appeared in view:{dom_changes_detected}. This could be a modal dialog. Get all_fields DOM to interact with it."
-    
+
     return f"Key {key_combination} executed successfully"
 
 
@@ -107,11 +102,7 @@
     except Exception as e:
         logger.error(f"Error executing press_key_combination \"{key_combination}\": {e}")
         return False
-<<<<<<< HEAD
-    return True
-=======
 
     await browser_manager.take_screenshots(f"{function_name}_end", page)
 
     return True
->>>>>>> 86218264
