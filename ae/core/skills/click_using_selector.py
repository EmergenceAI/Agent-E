import asyncio
import traceback
from typing import Annotated

from playwright.async_api import ElementHandle
from playwright.async_api import Page

from ae.core.playwright_manager import PlaywrightManager
from ae.utils.dom_helper import get_element_outer_html
from ae.utils.dom_mutation_observer import subscribe
from ae.utils.dom_mutation_observer import unsubscribe
from ae.utils.logger import logger


async def click(selector: Annotated[str, "The properly formed query selector string to identify the element for the click action. When \"mmid\" attribute is present, use it for the query selector."],
                wait_before_execution: Annotated[float, "Optional wait time in seconds before executing the click event logic.", float] = 0.0) -> Annotated[str, "A message indicating success or failure of the click."]:
    """
    Executes a click action on the element matching the given query selector string within the currently open web page.
    If there is no page open, it will raise a ValueError. An optional wait time can be specified before executing the click logic. Use this to wait for the page to load especially when the last action caused the DOM/Page to load.

    Parameters:
    - selector: The query selector string to identify the element for the click action.
    - wait_before_execution: Optional wait time in seconds before executing the click event logic. Defaults to 0.0 seconds.

    Returns:
    - Success if the click was successful, Appropropriate error message otherwise.
    """
    logger.info(f"Executing ClickElement with \"{selector}\" as the selector")

    # Initialize PlaywrightManager and get the active browser page
    browser_manager = PlaywrightManager(browser_type='chromium', headless=False)
    page = await browser_manager.get_current_page()

    if page is None: # type: ignore
        raise ValueError('No active page found. OpenURL command opens a new page.')

    await browser_manager.highlight_element(selector, True)
<<<<<<< HEAD

    dom_changes_detected=None
    def detect_dom_changes(changes:str): # type: ignore
        nonlocal dom_changes_detected
        dom_changes_detected = changes # type: ignore

    subscribe(detect_dom_changes)
    result = await do_click(page, selector, wait_before_execution)
    await asyncio.sleep(0.1) # sleep for 100ms to allow the mutation observer to detect changes
    unsubscribe(detect_dom_changes)
    await browser_manager.notify_user(result["summary_message"])
    if dom_changes_detected:
        return f"{result['detailed_message']}.\n As a consequence of this action, new elements have appeared in view: {dom_changes_detected}. Get all_fields to interact with the elements."
=======
    result = await do_click(page, selector, wait_before_execution)
    await browser_manager.notify_user(result["summary_message"])
>>>>>>> 768f8c04
    return result["detailed_message"]


async def do_click(page: Page, selector: str, wait_before_execution: float) -> dict[str, str]:
    """
    Executes the click action on the element with the given selector within the provided page.

    Parameters:
    - page: The Playwright page instance.
    - selector: The query selector string to identify the element for the click action.
    - wait_before_execution: Optional wait time in seconds before executing the click event logic.

    Returns:
    dict[str,str] - Explanation of the outcome of this operation represented as a dictionary with 'summary_message' and 'detailed_message'.
    """
    logger.info(f"Executing ClickElement with \"{selector}\" as the selector. Wait time before execution: {wait_before_execution} seconds.")

    # Wait before execution if specified
    if wait_before_execution > 0:
        await asyncio.sleep(wait_before_execution)

    # Wait for the selector to be present and ensure it's attached and visible. If timeout, try javascript click
    try:
        logger.info(f"Executing ClickElement with \"{selector}\" as the selector. Waiting for the element to be attached and visible.")

        element = await asyncio.wait_for(
            page.wait_for_selector(selector, state="attached", timeout=2000),
            timeout=2000
        )
        if element is None:
            raise ValueError(f"Element with selector: \"{selector}\" not found")

        logger.info(f"Element with selector: \"{selector}\" is attached. scrolling it into view if needed.")
        try:
            await element.scroll_into_view_if_needed(timeout=200)
            logger.info(f"Element with selector: \"{selector}\" is attached and scrolled into view. Waiting for the element to be visible.")
        except Exception:
            # If scrollIntoView fails, just move on, not a big deal
            pass

        try:
            await element.wait_for_element_state("visible", timeout=200)
            logger.info(f"Executing ClickElement with \"{selector}\" as the selector. Element is attached and visibe. Clicking the element.")
        except Exception:
            # If the element is not visible, try to click it anyway
            pass

        element_tag_name = await element.evaluate("element => element.tagName.toLowerCase()")
        element_outer_html = await get_element_outer_html(element, page, element_tag_name)


        if element_tag_name == "option":
            element_value = await element.get_attribute("value") # get the text that is in the value of the option
            parent_element = await element.evaluate_handle("element => element.parentNode")
            # await parent_element.evaluate(f"element => element.select_option(value=\"{element_value}\")")
            await parent_element.select_option(value=element_value) # type: ignore

            logger.info(f'Select menu option "{element_value}" selected')

            return {"summary_message": f'Select menu option "{element_value}" selected', 
                    "detailed_message": f'Select menu option "{element_value}" selected. The select element\'s outer HTML is: {element_outer_html}.'}

        await element.focus()
        #Playwright click seems to fail more often than not, disabling it for now and just going with JS click
        #await perform_playwright_click(element, selector)
        await perform_javascript_click(page, selector)
        msg = f"Element with selector: \"{selector}\" clicked."
        return {"summary_message": msg, "detailed_message": f"{msg} The clicked element's outer HTML is: {element_outer_html}."}
    except Exception as e:
        logger.error(f"Unable to click element with selector: \"{selector}\". Error: {e}")
        traceback.print_exc()
        msg = f"Unable to click element with selector: \"{selector}\" since the selector is invalid. Proceed by retrieving DOM again."
        return {"summary_message": msg, "detailed_message": f"{msg}. Error: {e}"}


async def is_element_present(page: Page, selector: str) -> bool:
    """
    Checks if an element is present on the page.

    Parameters:
    - page: The Playwright page instance.
    - selector: The query selector string to identify the element.

    Returns:
    - True if the element is present, False otherwise.
    """
    element = await page.query_selector(selector)
    return element is not None


async def perform_playwright_click(element: ElementHandle, selector: str):
    """
    Performs a click action on the element using Playwright's click method.

    Parameters:
    - element: The Playwright ElementHandle instance representing the element to be clicked.
    - selector: The query selector string of the element.

    Returns:
    - None
    """
    logger.info(f"Performing first Step: Playwright Click on element with selector: {selector}")
    await element.click(force=False, timeout=200)


async def perform_javascript_click(page: Page, selector: str):
    """
    Performs a click action on the element using JavaScript.

    Parameters:
    - page: The Playwright page instance.
    - selector: The query selector string of the element.

    Returns:
    - None
    """
    js_code = """(selector) => {
        let element = document.querySelector(selector);

        if (!element) {
            console.log(`perform_javascript_click: Element with selector ${selector} not found`);
            return `perform_javascript_click: Element with selector ${selector} not found`;
        }

        if (element.tagName.toLowerCase() === "option") {
            let value = element.text;
            let parent = element.parentElement;

            parent.value = element.value; // Directly set the value if possible
            // Trigger change event if necessary
            let event = new Event('change', { bubbles: true });
            parent.dispatchEvent(event);

            console.log("Select menu option", value, "selected");
            return "Select menu option: "+ value+ " selected";
        }
        else {
            console.log("About to click selector", selector);
            // If the element is a link, make it open in the same tab
            if (element.tagName.toLowerCase() === "a") {
                element.target = "_self";
            }
            element.click();
            return "Executed JavaScript Click on element with selector: "+selector;
        }
    }"""
    try:
        logger.info(f"Executing JavaScript click on element with selector: {selector}")
        result:str = await page.evaluate(js_code, selector)
        logger.debug(f"Executed JavaScript Click on element with selector: {selector}")
        return result
    except Exception as e:
        logger.error(f"Error executing JavaScript click on element with selector: {selector}. Error: {e}")
        traceback.print_exc()<|MERGE_RESOLUTION|>--- conflicted
+++ resolved
@@ -7,8 +7,6 @@
 
 from ae.core.playwright_manager import PlaywrightManager
 from ae.utils.dom_helper import get_element_outer_html
-from ae.utils.dom_mutation_observer import subscribe
-from ae.utils.dom_mutation_observer import unsubscribe
 from ae.utils.logger import logger
 
 
@@ -35,7 +33,6 @@
         raise ValueError('No active page found. OpenURL command opens a new page.')
 
     await browser_manager.highlight_element(selector, True)
-<<<<<<< HEAD
 
     dom_changes_detected=None
     def detect_dom_changes(changes:str): # type: ignore
@@ -49,10 +46,7 @@
     await browser_manager.notify_user(result["summary_message"])
     if dom_changes_detected:
         return f"{result['detailed_message']}.\n As a consequence of this action, new elements have appeared in view: {dom_changes_detected}. Get all_fields to interact with the elements."
-=======
-    result = await do_click(page, selector, wait_before_execution)
-    await browser_manager.notify_user(result["summary_message"])
->>>>>>> 768f8c04
+
     return result["detailed_message"]
 
 
