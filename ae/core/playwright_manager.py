--- conflicted
+++ resolved
@@ -233,17 +233,11 @@
 
 
     async def set_navigation_handler(self):
-        from ae.utils.dom_mutation_observer import handle_navigation_for_mutation_observer
-        from ae.utils.dom_mutation_observer import dom_mutation_change_detected
-
+        
         page:Page = await PlaywrightManager.get_current_page(self)
         page.on("domcontentloaded", self.ui_manager.handle_navigation) # type: ignore
         page.on("domcontentloaded", handle_navigation_for_mutation_observer) # type: ignore
         await page.expose_function("dom_mutation_change_detected", dom_mutation_change_detected) # type: ignore
-<<<<<<< HEAD
-=======
-
->>>>>>> 23cc6511
 
     async def set_overlay_state_handler(self):
         logger.debug("Setting overlay state handler")
