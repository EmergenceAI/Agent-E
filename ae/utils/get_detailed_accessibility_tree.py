import json
import os
import re
import traceback
from typing import Annotated
from typing import Any

from playwright.async_api import Page

from ae.config import SOURCE_LOG_FOLDER_PATH
from ae.core.playwright_manager import PlaywrightManager
from ae.utils.logger import logger

space_delimited_mmid = re.compile(r'^[\d ]+$')

def is_space_delimited_mmid(s: str) -> bool:
    """
    Check if the given string matches the the mmid pattern of number space repeated.

    Parameters:
    - s (str): The string to check against the pattern.

    Returns:
    - bool: True if the string matches the pattern, False otherwise.
    """
    # Use fullmatch() to ensure the entire string matches the pattern
    return bool(space_delimited_mmid.fullmatch(s))


async def __inject_attributes(page: Page):
    """
    Injects 'mmid' and 'aria-label' into all DOM elements. If an element already has an 'aria-label',
    it renames it to 'orig-aria-label' before injecting the new 'aria-label'.
    """

    last_mmid = await page.evaluate("""() => {
        const allElements = document.querySelectorAll('*');
        let id = 0;
        allElements.forEach(element => {
            const origAriaLabel = element.getAttribute('aria-label');
            const mmid = `${++id}`;
            element.setAttribute('mmid', mmid);
            element.setAttribute('aria-label', mmid);
            //console.log(`Injected 'mmid'into element with tag: ${element.tagName} and mmid: ${mmid}`);
            if (origAriaLabel) {
                element.setAttribute('orig-aria-label', origAriaLabel);
                //console.log(`Renamed 'aria-label' to 'orig-aria-label' for element with tag: ${element.tagName} and mmid: ${mmid}`);
            }
        });
        return id;
    }""")
    logger.debug(f"Added MMID into {last_mmid} elements")


async def __fetch_dom_info(page: Page, accessibility_tree: dict[str, Any], only_input_fields: bool):
    """
    Iterates over the accessibility tree, fetching additional information from the DOM based on 'mmid',
    and constructs a new JSON structure with detailed information.

    Args:
        page (Page): The page object representing the web page.
        accessibility_tree (dict[str, Any]): The accessibility tree JSON structure.
        only_input_fields (bool): Flag indicating whether to include only input fields in the new JSON structure.

    Returns:
        dict[str, Any]: The pruned tree with detailed information from the DOM.
    """

    logger.debug("Reconciling the Accessibility Tree with the DOM")
    # Define the attributes to fetch for each element
    attributes = ['name', 'aria-label', 'placeholder', 'mmid', "id", "for"]
    backup_attributes = ['data-testid'] #if the attributes are not found, then try to get these attributes
    tags_to_ignore = ['head','style', 'script', 'link', 'meta', 'noscript', 'template', 'iframe', 'g', 'main', 'c-wiz','svg', 'path']
    attributes_to_delete = ["level", "multiline", "haspopup", "id", "for"]
    ids_to_ignore = ['agentDriveAutoOverlay']

    # Recursive function to process each node in the accessibility tree
    async def process_node(node: dict[str, Any]):
        if 'children' in node:
            for child in node['children']:
                await process_node(child)

        # Use 'name' attribute from the accessibility node as 'mmid'
        mmid_temp: str = node.get('name') # type: ignore

        # If the name has multiple mmids, take the last one
        if(is_space_delimited_mmid(mmid_temp)):
            #TODO: consider if we should grab each of the mmids and process them separately as seperate nodes copying this node's attributes
            mmid_temp = mmid_temp.split(' ')[-1]

        #focusing on nodes with mmid, which is the attribute we inject
        try:
            mmid = int(mmid_temp)
        except (ValueError, TypeError):
            #logger.error(f"'name attribute contains \"{node.get('name')}\", which is not a valid numeric mmid. Adding node as is: {node}")
            return node.get('name')

        if node['role'] == 'menuitem':
            return node.get('name')

        if mmid:
            # Determine if we need to fetch 'innerText' based on the absence of 'children' in the accessibility node
            should_fetch_inner_text = 'children' not in node

            js_code = """
            (input_params) => {
                const should_fetch_inner_text = input_params.should_fetch_inner_text;
                const mmid = input_params.mmid;
                const attributes = input_params.attributes;
                const tags_to_ignore = input_params.tags_to_ignore;
                const ids_to_ignore = input_params.ids_to_ignore;

                const element = document.querySelector(`[mmid="${mmid}"]`);

                if (!element) {
                    console.log(`No element found with mmid: ${mmid}`);
                    return null;
                }

                if (ids_to_ignore.includes(element.id)) {
                    console.log(`Ignoring element with id: ${element.id}`, element);
                    return null;
                }

                //Ignore "option" because it would have been processed with the select element
                if (tags_to_ignore.includes(element.tagName.toLowerCase()) || element.tagName.toLowerCase() === "option") return null;

                let attributes_to_values = {
                    'tag': element.tagName.toLowerCase() // Always include the tag name
                };

                // If the element is an input, include its type as well
                if (element.tagName.toLowerCase() === 'input') {
                    attributes_to_values['tag_type'] = element.type; // This will capture 'checkbox', 'radio', etc.
                } else if (element.tagName.toLowerCase() === 'select') {
                    attributes_to_values["mmid"] = element.getAttribute('mmid');
                    attributes_to_values["role"] = "combobox";
                    attributes_to_values["options"] = [];

                    for (const option of element.options) {
                        let option_attributes_to_values = {
                            "mmid": option.getAttribute('mmid'),
                            "text": option.text,
                            "value": option.value,
                            "selected": option.selected
                        };
                        attributes_to_values["options"].push(option_attributes_to_values);
                    }
                    return attributes_to_values;
                }

                for (const attribute of attributes) {
                    let value = element.getAttribute(attribute);

                    if(value){
                        /*
                        if(attribute === 'href'){
                            value = value.split('?')[0]
                        }
                        */
                        attributes_to_values[attribute] = value;
                    }
                }

                if (should_fetch_inner_text && element.innerText) {
                    attributes_to_values['description'] = element.innerText;
                }

                // Check if attributes_to_values contains more than just 'name', 'role', and 'mmid'
                const keys = Object.keys(attributes_to_values);
                const minimalKeys = ['tag', 'mmid'];
                const hasMoreThanMinimalKeys = keys.length > minimalKeys.length || keys.some(key => !minimalKeys.includes(key));

                if (!hasMoreThanMinimalKeys) {
                    //If there were no attributes found, then try to get the backup attributes
                    for (const backupAttribute of input_params.backup_attributes) {
                        let value = element.getAttribute(backupAttribute);
                        if(value){
                            attributes_to_values[backupAttribute] = value;
                        }
                    }
                    //if even the backup attributes are not found, then return null, which will cause this element to be skipped
                    if(Object.keys(attributes_to_values).length <= minimalKeys.length) {
<<<<<<< HEAD
                        if (element.tagName.toLowerCase() === 'button') {
                                attributes_to_values["mmid"] = element.getAttribute('mmid');
                                attributes_to_values["role"] = "button";
                                attributes_to_values["additional_info"] = [];
                                let children=element.children;
                                let attributes_to_exclude = ['width', 'height', 'path', 'class', 'viewBox', 'mmid']

                                // Check if the button has no text and no attributes
                                if (element.innerText.trim() === '') {

                                    for (const child of children) {
                                        let children_attributes_to_values = {};

                                        for (let attr of child.attributes) {
                                            // If the attribute is not in the predefined list, add it to children_attributes_to_values
                                            if (!attributes_to_exclude.includes(attr.name)) {
                                                children_attributes_to_values[attr.name] = attr.value;
                                            }
                                        }

                                        attributes_to_values["additional_info"].push(children_attributes_to_values);
                                    }
                                    console.log("Button with no text and no attributes: ", attributes_to_values);
                                    return attributes_to_values;
                                }
                        }

=======
>>>>>>> 768f8c04
                        return null; // Return null if only minimal keys are present
                    }
                }

                return attributes_to_values;
            }
            """

            # Fetch attributes and possibly 'innerText' from the DOM element by 'mmid'
            element_attributes = await page.evaluate(js_code,
                                                     {"mmid": mmid, "attributes": attributes, "backup_attributes": backup_attributes,
                                                      "should_fetch_inner_text": should_fetch_inner_text,
                                                      "tags_to_ignore": tags_to_ignore,
                                                      "ids_to_ignore": ids_to_ignore})

<<<<<<< HEAD
            if 'keyshortcuts' in node:
                    del node['keyshortcuts'] #remove keyshortcuts since it is not needed

            node["mmid"]=mmid

=======
>>>>>>> 768f8c04
            # Update the node with fetched information
            if element_attributes:
                node.update(element_attributes)

                # check if 'name' and 'mmid' are the same
                if node.get('name') == node.get('mmid') and node.get('role') != "textbox":
                    del node['name']  # Remove 'name' from the node

<<<<<<< HEAD
                if 'name' in node and 'description' in node and node['name'] == node['description']:
                    del node['description'] #if the name is same as description, then remove the description to avoid duplication

                if 'name' in node and 'text' in node and node['name'] == node['text']:
                    del node['text'] #if the name is same as the text, then remove the text to avoid duplication

=======
>>>>>>> 768f8c04
                if node.get('tag') == "select": #children are not needed for select menus since "options" attriburte is already added
                    node.pop("children", None)
                    node.pop("role", None)
                    node.pop("description", None)
                elif node.get('tag') == "label": #for label fields, check to see if that label is referenced by any other fields. If so, get them
                    #if there is an id field value, then look in the DOM to see if there are any fields that have this id in aria-labelledby. If so, then add them here as children
                    js_code = """
                    (inputParams) => {
                        const ariaLabelledByQueryValue = inputParams.aria_labelled_by_query_value;
                        const idQueryValue = inputParams.id_query_value;
                        const description = inputParams.description;
                        let referencedElements;
                        if(idQueryValue) { //this is more reliable to query by
                            referencedElements = [document.querySelector(`#${idQueryValue}`)];
                        }

                        if(!referencedElements) { //now try to query by aria-labelledby since the id did not work
                            referencedElements = document.querySelectorAll(`[aria-labelledby*="${ariaLabelledByQueryValue}"]`);
                            if(!referencedElements || referencedElements.length !== 1) return null; //if there is more than one, we can not associate all of them to the same label
                        }

                        let referencingElements = [];
                        referencedElements.forEach(element => {
                            const mmid = element.getAttribute('mmid');
                            if (mmid) {
                                let childElement = {"mmid": mmid};
                                if(description) { //use description as the name if available
                                    childElement["name"] = description;
                                } else if(element.name) {
                                    childElement["name"] = element.name;
                                }

                                childElement["tag"] = element.tagName.toLowerCase();

                                if(childElement["tag"] !== childElement["tag_type"]) { //To save on number of tokens, avoid repeating the same information in another json field
                                    childElement["tag_type"] =  element.type;
                                }

                                referencingElements.push(childElement);
                            }
                        });
                        return referencingElements;
                    }
                    """

                    if "id" in element_attributes and "for" in element_attributes:
                        # Fetch children from the DOM
                        referencing_elements = await page.evaluate(js_code, {
                            "aria_labelled_by_query_value": element_attributes["id"], "id_query_value": element_attributes["for"], "description": node.get("description")
                            })
                        if referencing_elements:
                            node['children'] = referencing_elements
                            node["marked_for_unravel_children"] = True #mark the node that it has children that need to take over the parent node
                #role and tag can have the same info. Get rid of role if it is the same as tag
                if node.get('role') == node.get('tag'):
                    del node['role']

                # avoid duplicate aria-label
                if node.get("aria-label") and node.get("placeholder") and node.get("aria-label") == node.get("placeholder"):
                    del node["aria-label"]

                if node.get("role") == "link":
                    del node["role"]
                    if node.get("description"):
                        node["text"] = node["description"]
                        del node["description"]

                #textbox just means a text input and that is expressed well enough with the rest of the attributes returned
                #if node.get('role') == "textbox":
                #    del node['role']

                if node.get('role') == "textbox":
                    #get the id attribute of this field from the DOM
                    if "id" in element_attributes and element_attributes["id"]:
                        #find if there is an element in the DOM that has this id in aria-labelledby.
                        js_code = """
                        (inputParams) => {
                            let referencingElements = [];
                            const referencedElement = document.querySelector(`[aria-labelledby="${inputParams.aria_labelled_by_query_value}"]`);
                            if(referencedElement) {
                                const mmid = referencedElement.getAttribute('mmid');
                                if (mmid) {
                                    return {"mmid": mmid, "tag": referencedElement.tagName.toLowerCase()};
                                }
                            }
                            return null;
                        }
                        """
                        referencing_element_attributes = await page.evaluate(js_code, {"aria_labelled_by_query_value": element_attributes["id"]})
                        if referencing_element_attributes:
                            node["mmid"] = referencing_element_attributes["mmid"]
                            node["tag"] = referencing_element_attributes["tag"]
                            if node.get("description"):
                                node["name"] = node["description"]
                                del node["description"]
                    #textbox just means a text input and that is expressed well enough with the rest of the attributes returned
                    del node['role']

            #remove attributes that are not needed once processing of a node is complete
            for attribute_to_delete in attributes_to_delete:
                if attribute_to_delete in node:
                    node.pop(attribute_to_delete, None)
        else:
            logger.debug(f"No element found with mmid: {mmid}, deleting node: {node}")
            node["marked_for_deletion_by_mm"] = True


    # Process each node in the tree starting from the root
    await process_node(accessibility_tree)

    pruned_tree = __prune_tree(accessibility_tree, only_input_fields)

    logger.debug("Reconciliation complete")
    return pruned_tree


async def __cleanup_dom(page: Page):
    """
    Cleans up the DOM by removing injected 'aria-label' attributes and restoring any original 'aria-label'
    from 'orig-aria-label'.
    """
    logger.debug("Cleaning up the DOM's previous injections")
    await page.evaluate("""() => {
        const allElements = document.querySelectorAll('*[mmid]');
        allElements.forEach(element => {
            element.removeAttribute('aria-label');
            const origAriaLabel = element.getAttribute('orig-aria-label');
            if (origAriaLabel) {
                element.setAttribute('aria-label', origAriaLabel);
                element.removeAttribute('orig-aria-label');
            }
        });
    }""")
    logger.debug("DOM cleanup complete")


def __prune_tree(node: dict[str, Any], only_input_fields: bool) -> dict[str, Any] | None:
    """
    Recursively prunes a tree starting from `node`, based on pruning conditions and handling of 'unraveling'.

    The function has two main jobs:
    1. Pruning: Remove nodes that don't meet certain conditions, like being marked for deletion.
    2. Unraveling: For nodes marked with 'marked_for_unravel_children', we replace them with their children,
       effectively removing the node and lifting its children up a level in the tree.

    This happens in place, meaning we modify the tree as we go, which is efficient but means you should
    be cautious about modifying the tree outside this function during a prune operation.

    Args:
    - node (Dict[str, Any]): The node we're currently looking at. We'll check this node, its children,
      and so on, recursively down the tree.
    - only_input_fields (bool): If True, we're only interested in pruning input-related nodes (like form fields).
      This lets you narrow the focus if, for example, you're only interested in cleaning up form-related parts
      of a larger tree.

    Returns:
    - dict[str, Any] | None: The pruned version of `node`, or None if `node` was pruned away. When we 'unravel'
      a node, we directly replace it with its children in the parent's list of children, so the return value
      will be the parent, updated in place.

    Notes:
    - 'marked_for_deletion_by_mm' is our flag for nodes that should definitely be removed.
    - Unraveling is neat for flattening the tree when a node is just a wrapper without semantic meaning.
    - We use a while loop with manual index management to safely modify the list of children as we iterate over it.
    """
    if "marked_for_deletion_by_mm" in node:
        return None

    if 'children' in node:
        i = 0
        while i < len(node['children']):
            child = node['children'][i]
            if 'marked_for_unravel_children' in child:
                # Replace the current child with its children
                if 'children' in child:
                    node['children'] = node['children'][:i] + child['children'] + node['children'][i+1:]
                    i += len(child['children']) - 1  # Adjust the index for the new children
                else:
                    # If the node marked for unraveling has no children, remove it
                    node['children'].pop(i)
                    i -= 1  # Adjust the index since we removed an element
            else:
                # Recursively prune the child if it's not marked for unraveling
                pruned_child = __prune_tree(child, only_input_fields)
                if pruned_child is None:
                    # If the child is pruned, remove it from the children list
                    node['children'].pop(i)
                    i -= 1  # Adjust the index since we removed an element
                else:
                    # Update the child with the pruned version
                    node['children'][i] = pruned_child
            i += 1  # Move to the next child

        # After processing all children, if the children array is empty, remove it
        if not node['children']:
            del node['children']

    # Apply existing conditions to decide if the current node should be pruned
    return None if __should_prune_node(node, only_input_fields) else node


def __should_prune_node(node: dict[str, Any], only_input_fields: bool):
    """
    Determines if a node should be pruned based on its 'role' and 'element_attributes'.

    Args:
        node (dict[str, Any]): The node to be evaluated.
        only_input_fields (bool): Flag indicating whether only input fields should be considered.

    Returns:
        bool: True if the node should be pruned, False otherwise.
    """
    #If the request is for only input fields and this is not an input field, then mark the node for prunning
    if node.get("role") != "WebArea" and only_input_fields and not (node.get("tag") in ("input", "button", "textarea") or node.get("role") == "button"):
        return True

    if node.get('role') == 'generic' and 'children' not in node:  # The presence of 'children' is checked after potentially deleting it above
        return True
    if node.get('role') in ['separator']:
        return True
    #check if the node only have name and role, then delete that node
    if len(node) == 2 and 'name' in node and 'role' in node:
        return True
    return False

async def get_node_dom_element(page: Page, mmid: str):
    return await page.evaluate("""
        (mmid) => {
            return document.querySelector(`[mmid="${mmid}"]`);
        }
    """, mmid)


async def get_element_attributes(page: Page, mmid: str, attributes: list[str]):
    return await page.evaluate("""
        (inputParams) => {
            const mmid = inputParams.mmid;
            const attributes = inputParams.attributes;
            const element = document.querySelector(`[mmid="${mmid}"]`);
            if (!element) return null;  // Return null if element is not found

            let attrs = {};
            for (let attr of attributes) {
                attrs[attr] = element.getAttribute(attr);
            }
            return attrs;
        }
    """, {"mmid": mmid, "attributes": attributes})


async def get_dom_with_accessibility_info() -> Annotated[dict[str, Any] | None, "A minified representation of the HTML DOM for the current webpage"]:
    """
    Retrieves, processes, and minifies the Accessibility tree of the active page in a browser instance.
    Strictly follow the name and role tag for any interaction with the nodes.

    Returns:
    - The minified JSON content of the browser's active page.
    """
    logger.debug("Executing Get Accessibility Tree Command")
    # Create and use the PlaywrightManager
    browser_manager = PlaywrightManager(browser_type='chromium', headless=False)
    page = await browser_manager.get_current_page()
    if page is None: # type: ignore
        raise ValueError('No active page found')

    return await do_get_accessibility_info(page)


async def do_get_accessibility_info(page: Page, only_input_fields: bool = False):
    """
    Retrieves the accessibility information of a web page and saves it as JSON files.

    Args:
        page (Page): The page object representing the web page.
        only_input_fields (bool, optional): If True, only retrieves accessibility information for input fields.
            Defaults to False.

    Returns:
        dict[str, Any] or None: The enhanced accessibility tree as a dictionary, or None if an error occurred.
    """
    await __inject_attributes(page)
    accessibility_tree: dict[str, Any] = await page.accessibility.snapshot(interesting_only=True)  # type: ignore

    with open(os.path.join(SOURCE_LOG_FOLDER_PATH, 'json_accessibility_dom.json'), 'w',  encoding='utf-8') as f:
        f.write(json.dumps(accessibility_tree, indent=2))
        logger.debug("json_accessibility_dom.json saved")

    await __cleanup_dom(page)
    try:
        enhanced_tree = await __fetch_dom_info(page, accessibility_tree, only_input_fields)

        logger.debug("Enhanced Accessibility Tree ready")

        with open(os.path.join(SOURCE_LOG_FOLDER_PATH, 'json_accessibility_dom_enriched.json'), 'w',  encoding='utf-8') as f:
            f.write(json.dumps(enhanced_tree, indent=2))
            logger.debug("json_accessibility_dom_enriched.json saved")

        return enhanced_tree
    except Exception as e:
        logger.error(f"Error while fetching DOM info: {e}")
        traceback.print_exc()
        return None<|MERGE_RESOLUTION|>--- conflicted
+++ resolved
@@ -181,36 +181,6 @@
                     }
                     //if even the backup attributes are not found, then return null, which will cause this element to be skipped
                     if(Object.keys(attributes_to_values).length <= minimalKeys.length) {
-<<<<<<< HEAD
-                        if (element.tagName.toLowerCase() === 'button') {
-                                attributes_to_values["mmid"] = element.getAttribute('mmid');
-                                attributes_to_values["role"] = "button";
-                                attributes_to_values["additional_info"] = [];
-                                let children=element.children;
-                                let attributes_to_exclude = ['width', 'height', 'path', 'class', 'viewBox', 'mmid']
-
-                                // Check if the button has no text and no attributes
-                                if (element.innerText.trim() === '') {
-
-                                    for (const child of children) {
-                                        let children_attributes_to_values = {};
-
-                                        for (let attr of child.attributes) {
-                                            // If the attribute is not in the predefined list, add it to children_attributes_to_values
-                                            if (!attributes_to_exclude.includes(attr.name)) {
-                                                children_attributes_to_values[attr.name] = attr.value;
-                                            }
-                                        }
-
-                                        attributes_to_values["additional_info"].push(children_attributes_to_values);
-                                    }
-                                    console.log("Button with no text and no attributes: ", attributes_to_values);
-                                    return attributes_to_values;
-                                }
-                        }
-
-=======
->>>>>>> 768f8c04
                         return null; // Return null if only minimal keys are present
                     }
                 }
@@ -226,14 +196,7 @@
                                                       "tags_to_ignore": tags_to_ignore,
                                                       "ids_to_ignore": ids_to_ignore})
 
-<<<<<<< HEAD
-            if 'keyshortcuts' in node:
-                    del node['keyshortcuts'] #remove keyshortcuts since it is not needed
-
-            node["mmid"]=mmid
-
-=======
->>>>>>> 768f8c04
+
             # Update the node with fetched information
             if element_attributes:
                 node.update(element_attributes)
@@ -242,15 +205,6 @@
                 if node.get('name') == node.get('mmid') and node.get('role') != "textbox":
                     del node['name']  # Remove 'name' from the node
 
-<<<<<<< HEAD
-                if 'name' in node and 'description' in node and node['name'] == node['description']:
-                    del node['description'] #if the name is same as description, then remove the description to avoid duplication
-
-                if 'name' in node and 'text' in node and node['name'] == node['text']:
-                    del node['text'] #if the name is same as the text, then remove the text to avoid duplication
-
-=======
->>>>>>> 768f8c04
                 if node.get('tag') == "select": #children are not needed for select menus since "options" attriburte is already added
                     node.pop("children", None)
                     node.pop("role", None)
