--- conflicted
+++ resolved
@@ -8,14 +8,6 @@
     """
     # Parse the response content
     json_response = {}
-<<<<<<< HEAD
-
-=======
-    raw_messgae = message
-    message = message.replace("\n", "\\n") # type: ignore
-    # replace all \\n
-    message = message.replace("\\n", "")
->>>>>>> d4e5a242
     #if message starts with ``` and ends with ``` then remove them
     if message.startswith("```"):
         message = message[3:]
@@ -30,14 +22,8 @@
     except Exception as e:
         # If the response is not a valid JSON, try pass it using string matching.
         #This should seldom be triggered
-<<<<<<< HEAD
-
         message = message.replace("\\n", "\n")
         message = message.replace("\n", "") # type: ignore
-
-=======
-        print(f"Error parsing JSON response {raw_messgae}. Error; {e}. Attempting to parse using string matching.")
->>>>>>> d4e5a242
         if ("plan" in message and "next_step" in message):
             start = message.index("plan") + len("plan")
             end = message.index("next_step")
