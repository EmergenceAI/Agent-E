--- conflicted
+++ resolved
@@ -115,13 +115,11 @@
   A comma-separated list of directories or `.py` files where additional skills can be loaded from. This is used to dynamically load skills from specified directories or files.
   Example: `ADDITIONAL_SKILL_DIRS="./private_skills,./extra_skills/my_custom_skill.py"` would be added to the `.env` file (or equivalent)
 
-<<<<<<< HEAD
-- ** `USE_PLANNER`** *(optional)*
+- **`USE_PLANNER`** *(optional)*
 Set to `true` or `false` (Default: `true`). Indicates whether to use the hierachical planner or not. If you are not using the hierarchical planner, it is recommended that you embelish the system prompt for the browser navigation agent because it normally gets a lift from the hierachical planner.
-=======
+
 - **`PLANNER_USER_INPUT_SKILL_ENABLED`** *(optional)*
   Set to `true` or `false` (Default: `false`). Specifies whether to allow the planner agent to get user input or not.
->>>>>>> 9035f880
   
 ## Running the Code
 
